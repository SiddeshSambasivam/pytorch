## @package core
# Module caffe2.python.core
from __future__ import absolute_import
from __future__ import division
from __future__ import print_function
from __future__ import unicode_literals

from collections import namedtuple, OrderedDict, defaultdict
from past.builtins import basestring
from future.utils import viewitems, viewkeys, viewvalues
from itertools import chain
from six import binary_type, string_types, text_type

from caffe2.proto import caffe2_pb2
from caffe2.python import scope, utils, workspace
from caffe2.python.lazy import TriggerLazyImport
from caffe2.python.control_ops_grad import \
    gen_do_gradient, gen_if_gradient, gen_while_gradient, disambiguate_grad_if_op_output

import caffe2.python._import_c_extension as C

import copy
import pickle
import numpy as np
import sys
import traceback
import os

# Mac os specific message
if (sys.platform == 'darwin' and 'leveldb' in C.registered_dbs()):
    print('If you are using homebrew leveldb on a Mac OS, you might see an '
          'error warning you that malloc_zone_unregister() failed. This is '
          'not a caffe2 issue but is due to the homebrew leveldb having an '
          'incompatible memory allocator. It does not affect usage.')

# Convenience redirections to functions inside scope.
DeviceScope = scope.DeviceScope
NameScope = scope.NameScope


# Bring datatype enums to the main namespace
class DataType:
    pass


def _InitDataType():
    for name, value in caffe2_pb2.TensorProto.DataType.items():
        setattr(DataType, name, value)


_InitDataType()


def _GetRegisteredOperators():
    return set(workspace.RegisteredOperators())


_REGISTERED_OPERATORS = _GetRegisteredOperators()


<<<<<<< HEAD
def RefreshRegisteredOperators():
=======
def RefreshRegisteredOperators(trigger_lazy=True):
    if trigger_lazy:
        TriggerLazyImport()
>>>>>>> 48acdfd5
    global _REGISTERED_OPERATORS
    _REGISTERED_OPERATORS = _GetRegisteredOperators()


_GLOBAL_INIT_ARGS = []


def GlobalInit(args):
<<<<<<< HEAD
=======
    TriggerLazyImport()
>>>>>>> 48acdfd5
    _GLOBAL_INIT_ARGS.extend(args[1:])
    C.global_init(args)


def GetGlobalInitArgs():
    return _GLOBAL_INIT_ARGS[:]


def IsOperator(op_type):
    return IsOperatorWithEngine(op_type, engine='DEFAULT')


def IsOperatorWithEngine(op_type, engine):
<<<<<<< HEAD
=======
    TriggerLazyImport()
>>>>>>> 48acdfd5
    return C.op_registry_key(op_type, engine) in _REGISTERED_OPERATORS


def IsGPUDeviceType(device_type):
    return device_type in {caffe2_pb2.CUDA, caffe2_pb2.HIP}


def DeviceOption(
    device_type,
    device_id=0,
    random_seed=None,
    node_name=None,
    numa_node_id=None,
    extra_info=None,
):
    option = caffe2_pb2.DeviceOption()
    option.device_type = device_type
    option.device_id = device_id
    if node_name is not None:
        option.node_name = node_name
    if random_seed is not None:
        option.random_seed = random_seed
    if numa_node_id is not None:
        assert device_type == caffe2_pb2.CPU
        option.numa_node_id = numa_node_id
    if extra_info is not None:
        option.extra_info.extend(extra_info)
    return option


def device_option_equal(opt1, opt2, ignore_node_name=True, ignore_random_seed=True):
    if not opt1 or not opt2:
        return opt1 == opt2
    if not ignore_node_name and opt1.node_name != opt2.node_name:
        return False
    if not ignore_random_seed and opt1.random_seed != opt2.random_seed:
        return False
    if not opt1.device_type or not opt2.device_type:
        # At least one option is for CPU, check if both are for CPU.
        return not opt1.device_type and not opt2.device_type
    return opt1.device_id == opt2.device_id


def InferBlobDevices(net):
    '''
    Compute mapping from parameters to devices by looking at the
    device option of the op that creates the blob has
    '''
    mapping = {}
    for op in net.Proto().op:
        op_device = op.device_option
        if op_device is None:
            op_device = caffe2_pb2.DeviceOption(caffe2_pb2.CPU)
        # TODO: T18892922, use device annotations
        for b in op.output:
            mapping[b] = op_device
    return mapping


def InferOpBlobDevicesAsDict(op):
    input_dev_list, output_dev_list = InferOpBlobDevices(op)
    input_dict = {
        op.input[i]: input_dev_list[i]
        for i in range(len(op.input))
    }
    output_dict = {
        op.output[i]: output_dev_list[i]
        for i in range(len(op.output))
    }
    return input_dict, output_dict


def InferOpBlobDevices(op):
    device_info = C.infer_op_input_output_device(op.SerializeToString())
    input_info = []
    output_info = []
    for dev_str in device_info[0]:
        device_option = caffe2_pb2.DeviceOption()
        device_option.ParseFromString(dev_str)
        input_info.append(device_option)
    for dev_str in device_info[1]:
        device_option = caffe2_pb2.DeviceOption()
        device_option.ParseFromString(dev_str)
        output_info.append(device_option)
    return input_info, output_info


def InferOpDeviceAsBlobDevices(op):
    op_dev = op.device_option if op.device_option else caffe2_pb2.DeviceOption()
    input_dev = [op_dev] * len(op.input)
    output_dev = [op_dev] * len(op.output)
    return input_dev, output_dev


GradientSlice = namedtuple('GradientSlice', ['indices', 'values'])


class BlobReference(object):
    """A wrapper around a blob in a net.

    BlobReference gives us a way to refer to the network that the blob is
    generated from. Note that blobs are, essentially, just strings in the
    current workspace.
    """

    def __init__(self, name, net=None):
        """Initializes a blob reference.

        Note that this does not prepends the namescope. If needed, use
        ScopedBlobReference() to prepend the existing namespace.
        """
        if isinstance(name, string_types):
            self._name = name
        elif isinstance(name, binary_type):
            self._name = name.decode('utf-8')
        else:
            self._name = str(name)
        self._from_net = net
        # meta allows helper functions to put whatever metainformation needed
        # there.
        self.meta = {}

    def __hash__(self):
        return hash(self._name)

    def __eq__(self, other):
        if isinstance(other, string_types):
            return self._name == other
        elif isinstance(other, binary_type):
            return self._name == other.decode('utf-8')
        elif isinstance(other, BlobReference):
            return self._name == other._name
        else:
            return False

    def __ne__(self, other):
        return not(self == other)

    def __str__(self):
        return self._name

    def __repr__(self):
        return 'BlobReference("{}")'.format(self._name)

    def __add__(self, other):
        if not isinstance(other, string_types):
            raise RuntimeError('Cannot add BlobReference to a non-string.')
        return BlobReference(self._name + other, self._from_net)

    def __radd__(self, other):
        if not isinstance(other, string_types):
            raise RuntimeError('Cannot add a non-string to BlobReference.')
        return BlobReference(other + self._name, self._from_net)

    def Net(self):
        return self._from_net

    def GetNameScope(self):
        return self._name[:self._name.rfind(scope._NAMESCOPE_SEPARATOR) + 1]

    def GetUnscopedName(self):
        return self._name[self._name.rfind(scope._NAMESCOPE_SEPARATOR) + 1:]

    def _CreateAndAddToNet(self, op_type, inputs=None, *args, **kwargs):
        """Internal function that routes the operator generation to the
        network's __getattr__ function.
        """
        inputs = [] if inputs is None else inputs
        if isinstance(inputs, BlobReference) or isinstance(inputs, string_types):
            inputs = [inputs]
        # add self to the input list.
        inputs.insert(0, self)
        return self._from_net.__getattr__(op_type)(inputs, *args, **kwargs)

    def __getattr__(self, op_type):
        """A wrapper allowing one to initiate operators from a blob reference.

        Example: for a blob reference b that comes from network n, doing
            b.Relu(...)
        is equivalent to doing
            net.Relu([b], ...)
        """
        if op_type.startswith('__'):
            raise AttributeError('Attribute {} not found.'.format(op_type))
        if self._from_net is None:
            raise AttributeError(
                'You cannot use a blob reference that does not have a net '
                'source to create operators. Create the operator from an '
                'explicit net object.')
        if not IsOperator(op_type):
            raise AttributeError(
                'Method ' + op_type + ' is not a registered operator.' +
                ' Did you mean: [' +
                ",".join(workspace.C.nearby_opnames(op_type)) + ']'
            )
        return lambda *args, **kwargs: self._CreateAndAddToNet(
            op_type, *args, **kwargs)

    def __dir__(self):
<<<<<<< HEAD
=======
        TriggerLazyImport()
>>>>>>> 48acdfd5
        additional_methods = [
            op
            for op in _REGISTERED_OPERATORS
            if '_ENGINE_' not in op or '_ENGINE_CUDNN' in op]
        return sorted(set(chain(
            dir(type(self)),
            viewkeys(self.__dict__),
            additional_methods
        )))


def ScopedName(name):
    """prefix the name with the current scope."""
    if isinstance(name, binary_type):
        name = name.decode('ascii')
    return scope.CurrentNameScope() + name


def ScopedBlobReference(name, *args, **kwargs):
    """Returns a blob reference with scope prefixed."""
    return BlobReference(ScopedName(name), *args, **kwargs)


def _RectifyInputOutput(blobs, net=None):
    """A helper function to rectify the input or output of the CreateOperator
    interface.
    """
    if isinstance(blobs, string_types) or isinstance(blobs, binary_type):
        # If blobs is a single string, prepend scope.CurrentNameScope()
        # and put it as a list.
        # TODO(jiayq): enforce using BlobReference instead of raw strings.
        return [ScopedBlobReference(blobs, net=net)]
    elif type(blobs) is BlobReference:
        # If blob is a BlobReference, simply put it as a list.
        return [blobs]
    elif type(blobs) in (list, tuple):
        # If blob is a list, we go through it and type check.
        rectified = []
        for blob in blobs:
            if isinstance(blob, string_types) or isinstance(blob, binary_type):
                rectified.append(ScopedBlobReference(blob, net=net))
            elif type(blob) is BlobReference:
                rectified.append(blob)
            else:
                raise TypeError(
                    "I/O blob #{} of unsupported type: {} of type {}"
                    .format(len(rectified), str(blob), type(blob)))
        return rectified
    else:
        raise TypeError(
            "Unknown input/output type: %s of type %s." %
            (str(blobs), type(blobs))
        )


def CreateOperator(
    operator_type,
    inputs,
    outputs,
    name='',
    control_input=None,
    device_option=None,
    arg=None,
    engine=None,
    debug_info=None,
    **kwargs
):
    """A function wrapper that allows one to create operators based on the
    operator type. The type should be a string corresponding to an operator
    registered with Caffe2.
    """
    operator = caffe2_pb2.OperatorDef()
    if (os.environ.get('CAFFE2_DEBUG')):
        stack = traceback.format_stack()
        operator.debug_info = "".join(stack[:-1])

    operator.type = operator_type
    operator.name = name
    # Add rectified inputs and outputs
    inputs = _RectifyInputOutput(inputs)
    outputs = _RectifyInputOutput(outputs)
    operator.input.extend([text_type(i) for i in inputs])
    operator.output.extend([text_type(o) for o in outputs])
    if control_input:
        control_input = _RectifyInputOutput(control_input)
        operator.control_input.extend([text_type(i) for i in control_input])
    # Set device option:
    # (1) If device_option is explicitly set, use device_option.
    # (2) If not, but scope.CurrentDeviceScope() is set,
    #     then we use scope.CurrentDeviceScope().
    # (3) Otherwise, do not set device option.
    if device_option is not None:
        operator.device_option.CopyFrom(device_option)
    elif scope.CurrentDeviceScope() is not None:
        operator.device_option.CopyFrom(scope.CurrentDeviceScope())
    if engine is not None:
        operator.engine = engine
    if debug_info is not None:
        operator.debug_info = debug_info
    # random seed is defined in the device option, so we need to do special
    # care.

    if 'random_seed' in kwargs:
        operator.device_option.random_seed = kwargs['random_seed']
        del kwargs['random_seed']
    # Add given arguments that do not need parsing
    if arg is not None:
        operator.arg.extend(arg)
    # Add all other arguments
    for key, value in viewitems(kwargs):
        if value is not None:
            operator.arg.add().CopyFrom(utils.MakeArgument(key, value))

    if workspace.IsImmediate():
        workspace.RunOperatorImmediate(operator)
    return operator


def _RegisterPythonImpl(
    f, grad_f=None, python_func_type=None, pass_workspace=False
):
    if python_func_type:
        func = python_func_type(f)
        f = func.forward
        grad_f = func.backward
    else:
        if isinstance(f, tuple):
            f = f[0](*f[1], **f[2])
        if isinstance(grad_f, tuple):
            grad_f = grad_f[0](*grad_f[1], **grad_f[2])

    token = C.register_python_op(f, pass_workspace, '')
    if grad_f:
        C.register_python_gradient_op(token, grad_f)
    return token


def CreatePythonOperator(
    f, inputs,
    outputs,
    grad_f=None,
    pass_workspace=False,
    python_func_type=None,
    *args,
    **kwargs
):
    """
    `f` should have a signature (inputs, outputs)

    If `pass_workspace` is True, the signature is changed to
    (inputs, outputs, workspace) where `workspace` is the workspace the op
    is going to run on. This is potentially dangerous (as the op can manipulate
    the workspace directly), use on your own risk.
    """
    kwargs["token"] = _RegisterPythonImpl(
        f, grad_f, python_func_type, pass_workspace=pass_workspace
    )
    return CreateOperator("Python", inputs, outputs, *args, **kwargs)


def GetIndexFromGradientList(g_list, name):
    """A helper function to get the index from a gradient list, None if not
    matching."""
    for i, g in enumerate(g_list):
        if g == name:
            return i
        elif type(g) is GradientSlice:
            if (g.indices == name or g.values == name):
                return i
    return None


OpSSA = namedtuple('OpSSA', ['op', 'in_versions', 'out_versions'])
GradGenMeta = namedtuple('GradGenMeta',
                         ['grad_op', 'idx', 'gradient', 'device_option'])
SparseGradGenMeta = namedtuple('SparseGradGenMeta', [
    'grad_op_indices', 'idx_indices',
    'grad_op_values', 'idx_values',
    'gradient', 'device_option',
])


class IR(object):
    """A simple IR class to keep track of all intermediate representations used
    in the gradient computation.
    """

    def __init__(self, operators):
        # The IR class holds multiple metadata from the forward pass:
        # a) ssa: a list of [op, in_versions, out_versions] recording the
        #    input and the output version of each operator, similar
        #    to a normal SSA form.
        # b) input_usages: a dictionary specifying for each blob and
        #    each of its version, how many times it is used as input for another
        #    op.
        # c) frontier: maintaining the current versions of the blobs
        #    we are having in the workspace, after the execution of all the ops
        #    added to the IR so far. This is useful because if a gradient is
        #    trying to access an earlier version of a blob, we can sanity check
        #    that it is no longer there, and thus throw an error.
        # d) gradient_frontier: maps the names of blobs to its version that the
        #    gradient corresponds to.
        # e) gradient_generators: for each blob and each of its version, maps to
        #    a list of operators that generates its gradient together with the
        #    gradient name.
        self.ssa = []
        self.input_usages = defaultdict(lambda: defaultdict(list))
        self.frontier = defaultdict(int)
        self.gradient_frontier = {}
        self.gradient_generators = defaultdict(lambda: defaultdict(list))
        self.out_version_history = defaultdict(list)
        self.in_version_history = defaultdict(list)

        for op in operators:
            self.Play(op)

        self.SanityCheck(operators)

    def SanityCheck(self, operators):
        # Validate StopGradient usage by checking that StopGradient's output
        # is actually passed forward
        for op in operators:
            if op.type == 'StopGradient':
                if op.output[0] not in self.input_usages:
                    raise ValueError("""StopGradient's output '{}' is orphan.
You typically want to specify same input and output for
StopGradient. Op:\n\n{}""".format(op.output[0], str(op)))

    def Play(self, op):
        """"Adds an op to the current IR, and update the internal states to
        reflect the blobs and versions after the execution of the op.
        """
        # For input, they are the current version in the dict.
        in_versions = {}
        for s in op.input:
            in_versions[s] = self.frontier[s]
            self.input_usages[s][self.frontier[s]].append(len(self.ssa))
            self.in_version_history[s].append((op, self.frontier[s]))
        # For output, they are the current version plus one. If this is a
        # newly created blob, its version starts with zero.
        out_versions = {}
        for s in op.output:
            if s in self.frontier:
                self.frontier[s] += 1
            out_versions[s] = self.frontier[s]
            self.out_version_history[s].append((op, self.frontier[s]))
        # Add to SSA for bookkeeping.
        self.ssa.append(OpSSA(op, in_versions, out_versions))

    def CheckGradientOperatorInput(
            self, grad_op_input, g_output, fwd_op_idx, locally_generated_blobs):
        """Checks if the gradient operators can be correctly carried out."""
        forward_op, in_versions, out_versions = self.ssa[fwd_op_idx]
        original_index = GetIndexFromGradientList(g_output, grad_op_input)

        # Functions to generate debug help for version-mismatches
        def versionMismatchInfoOut(name):
            s = "DEBUG HELP:\n"
            s += "Maybe you use same output blob twice for different ops?\n"
            s += "== Version history of blob [{}]\n".format(name)
            for (op, vers) in self.out_version_history[name]:
                s += "Version (out) {} <-- {}".format(vers, op)
                s += "\n"
            return s

        def versionMismatchInfoIn(name):
            s = "DEBUG HELP:\n"
            s += "Maybe the blob was overwritten by another op?\n"
            s += "== Version history of blob [{}]\n".format(name)
            for (op, vers) in self.in_version_history[name]:
                s += "version (in) {} <-- {}".format(vers, op)
                s += "\n"
            return s

        # If it is a dense or sparse gradient name, it should match the
        # version of the corresponding output.
        if original_index is not None:
            original_name = forward_op.output[original_index]
            if (out_versions[original_name] !=
                    self.gradient_frontier[original_name]):
                raise RuntimeError(
                    'Gradient name "%s" is expected to correspond '
                    'to version %d of "%s", but currently we have '
                    'version %d.\n\n' % (
                        grad_op_input, out_versions[original_name],
                        original_name,
                        self.gradient_frontier[original_name]) +
                    versionMismatchInfoOut(original_name))
        # If it is an output name, the current version should match the
        # version when the operator was run.
        elif grad_op_input in out_versions:
            if self.frontier[grad_op_input] != out_versions[grad_op_input]:
                raise RuntimeError(
                    'Gradient operator needs output "%s" at version'
                    ' %d, but currently we have version %d.\n\n' % (
                        grad_op_input, out_versions[grad_op_input],
                        self.frontier[grad_op_input]
                    ) + versionMismatchInfoOut(grad_op_input)
                )
        # If it is an input name, the current version should match the
        # version when the operator was run.
        elif grad_op_input in in_versions:
            if (self.frontier[grad_op_input] != in_versions[grad_op_input]):
                raise RuntimeError(
                    'Gradient operator needs input "%s" at version '
                    '%d, but currently we have version %d.\n\n' % (
                        grad_op_input, in_versions[grad_op_input],
                        self.frontier[grad_op_input]
                    ) + versionMismatchInfoIn(grad_op_input)
                )
        # If it is none of the above, it should be a blob that is
        # generated locally by one of the previous gradient operators.
        else:
            if grad_op_input not in locally_generated_blobs:
                raise RuntimeError(
                    'Blob name "%s" not in the scope of operator: '
                    '%s\nand is not generated by any of the local '
                    'gradient operators.' % (grad_op_input, str(forward_op))
                )

    def AppendSparseGenerators(self, sparse_generators):
        # merge indices and values generators for sparse gradients
        for name, input_generators in viewitems(sparse_generators):
            for version, generators in viewitems(input_generators):
                if len(generators) == 1:
                    # either indices or values are generated (but not both)
                    generator = generators[0]
                else:
                    # both indices and values are generated
                    assert(len(generators) == 2)
                    op1_i, idx1_i, op1_v, idx1_v, g1, dev_1 = generators[0]
                    op2_i, idx2_i, op2_v, idx2_v, g2, dev_2 = generators[1]
                    assert(g1 == g2)
                    assert dev_1 == dev_2, (
                        "Unequal devices for sparse generators: "
                        "{} and {}".format(dev1, dev2)
                    )
                    assert(op1_i is None or op2_i is None)
                    assert(op1_v is None or op2_v is None)
                    assert(idx1_i == 0 or idx2_i == 0)
                    assert(idx1_v == 0 or idx2_v == 0)
                    generator = SparseGradGenMeta(
                        op1_i or op2_i, idx1_i + idx2_i,
                        op1_v or op2_v, idx1_v + idx2_v,
                        g1, dev_1)
                self.gradient_generators[name][version].append(generator)

    def BuildGradientGenerators(  # NOQA
            self, fwd_op_idx, gradient_ops, g_output, g_input):
        """Updates gradient_generators and gradient_frontier"""
        forward_op, in_versions, out_versions = self.ssa[fwd_op_idx]
        locally_generated_blobs = []
        sparse_generators = defaultdict(lambda: defaultdict(list))

        for grad_op in gradient_ops:
            # (1) check that inputs are valid
            for s in grad_op.input:
                self.CheckGradientOperatorInput(
                    s, g_output, fwd_op_idx, locally_generated_blobs)

            # (2) add outputs to the locally generated blobs
            # If an output corresponds to the gradient of an input, we also
            # record it to gradient_generators
            locally_generated_blobs.extend([str(s) for s in grad_op.output])
            for i, output in enumerate(grad_op.output):
                input_index = GetIndexFromGradientList(g_input, output)
                if input_index is not None:
                    input_name = forward_op.input[input_index]
                    input_version = in_versions[input_name]
                    g = g_input[input_index]
                    if type(g) is GradientSlice:
                        # the output corresponds either to the indices or the
                        # values of the sparse gradient. In either case we
                        # create a (partial) SparseGradGenMeta. If necessary,
                        # we'll merge indices and values generators
                        # corresponding to the same gradient in step (3)
                        if g.indices == output:
                            m = SparseGradGenMeta(
                                grad_op, i, None, 0, g, grad_op.device_option)
                        else:
                            assert(g.values == output)
                            m = SparseGradGenMeta(
                                None, 0, grad_op, i, g, grad_op.device_option)
                        sparse_generators[input_name][input_version].append(m)
                    else:
                        self.gradient_generators[input_name][input_version] \
                            .append(GradGenMeta(
                                grad_op, i, g, grad_op.device_option))

        # (3) merge indices and values generators for sparse gradients, and
        # add them to gradient_generators
        self.AppendSparseGenerators(sparse_generators)

        # (4) for ops (e.g., Add, Sum, Sub) which have gradient outputs directly
        # passed from inputs (not computed from gradient ops), we create an
        # GradGenMeta with None grad_op and idx so that the gradient_generators
        # knows where the gradients are coming from. This is needed for creating
        # Sum op to accumulate the gradients from multiple parents.
        for input_index, g in enumerate(g_input):
            input_name = forward_op.input[input_index]
            input_version = in_versions[input_name]
            if not g:
                continue
            if type(g) is GradientSlice:
                if str(g.indices) not in locally_generated_blobs and \
                        str(g.values) not in locally_generated_blobs:
                    self.gradient_generators[input_name][input_version].append(
                        SparseGradGenMeta(None, 0, None, 0, g, forward_op.device_option))
            else:
                if str(g) not in locally_generated_blobs:
                    self.gradient_generators[input_name][input_version].append(
                        GradGenMeta(None, 0, g, forward_op.device_option))

        # Finally, for the gradients specified in g_input, we update the
        # gradient frontier to reflect the input versions that the gradients
        # correspond to.
        for i, g in enumerate(g_input):
            if g is not None:
                input_name = forward_op.input[i]
                input_version = in_versions[input_name]
                self.gradient_frontier[input_name] = input_version

    def _GetSumOpOutputName(self, generator, input_name):
        def remove_suffix(s, suffix):
            if s.endswith(suffix):
                return s[:-len(suffix)]
            return s

        for g in generator:
            if type(g) is GradGenMeta:
                grad_op, idx, _, _ = g
                if grad_op:
                    return grad_op.output[idx]
            else:
                assert(type(g) is SparseGradGenMeta)
                op_i, idx_i, op_v, idx_v, _, _ = g
                if op_i:
                    return remove_suffix(op_i.output[idx_i], '_indices')
                if op_v:
                    return remove_suffix(op_v.output[idx_v], '_values')

        return input_name + '_grad'

    IS_AUTO_GEN_SUM_OPS_TAG = "is_auto_gen_sum_ops"

    def _SetSumOpsDeviceOption(self, sum_ops, generators):
        # we already checked that device options are consistent so we can just
        # use the first one we find
        for generator in generators:
            for op in sum_ops:
                op.device_option.CopyFrom(generator.device_option)
                op.device_option.extra_info.extend([
                    "{}:1".format(IR.IS_AUTO_GEN_SUM_OPS_TAG)
                ])
            break

    def _DisambiguateGradOpOutput(self, grad_op, idx, cnt):
        new_grad_output = (
            '_' + grad_op.output[idx] + '_autosplit_{}'.format(cnt))
        if grad_op.type == "If":
            disambiguate_grad_if_op_output(grad_op, idx, new_grad_output)
        else:
            grad_op.output[idx] = new_grad_output
        return grad_op.output[idx], cnt + 1

    def _CheckSumOpsConflict(self, out_base_name, g):
        if str(out_base_name) == str(g):
            # TODO not sure what this message really means
            raise RuntimeError(
                'The gradient output of empty gradient op can not '
                'be the same as the normal name of the current '
                'input gradient.')

    def _MakeDenseSumOps(self, generators, out_base_name):
        sum_op_input = []
        cnt = 0

        assert len(generators) > 1

        first_grad_op = True
        for generator in generators:
            grad_op, idx, g, _ = generator
            assert(type(g) is not GradientSlice)
            if grad_op:
                if first_grad_op:
                    first_grad_op = False
                    out = grad_op.output[idx]
                else:
                    out, cnt = self._DisambiguateGradOpOutput(grad_op, idx, cnt)
                sum_op_input.append(out)
            else:
                self._CheckSumOpsConflict(out_base_name, g)
                sum_op_input.append(str(g))

        if out_base_name in sum_op_input:
            # Sum inplace mode works only for the first input
            # So we do a swap
            idx = sum_op_input.index(out_base_name)
            sum_op_input[0], sum_op_input[idx] = (
                sum_op_input[idx], sum_op_input[0]
            )
        sum_ops = [CreateOperator(
            "Sum",
            [BlobReference(x) for x in sum_op_input],
            BlobReference(out_base_name))]
        return sum_ops, out_base_name

    def _MakeSparseSumOps(self, generators, out_base_name):
        indices_concat_input = []
        values_concat_input = []
        cnt_i = 0
        cnt_v = 0

        for generator in generators:
            assert(type(generator) is SparseGradGenMeta)
            op_i, idx_i, op_v, idx_v, g, _ = generator
            if op_i:
                out, cnt_i = self._DisambiguateGradOpOutput(op_i, idx_i, cnt_i)
                indices_concat_input.append(out)
            else:
                self._CheckSumOpsConflict(out_base_name, g.indices)
                indices_concat_input.append(g.indices)
            if op_v:
                out, cnt_v = self._DisambiguateGradOpOutput(op_v, idx_v, cnt_v)
                values_concat_input.append(out)
            else:
                self._CheckSumOpsConflict(out_base_name, g.values)
                values_concat_input.append(g.values)

        indices_concat_output = out_base_name + '_indices_concat'
        indices_concat_split = out_base_name + '_indices_concat_split'
        values_concat_output = out_base_name + '_values_concat'
        values_concat_split = out_base_name + '_values_concat_split'
        # Sum the given sparse representations by simply concatenating the
        # indices (resp. values) tensors together. We don't do any deduplication
        # of indices at this point. This will be done as needed before the
        # optimizer is called
        sum_ops = [
            CreateOperator(
                "Concat",
                [BlobReference(x) for x in indices_concat_input],
                [BlobReference(x) for x in
                    [indices_concat_output, indices_concat_split]],
                axis=0
            ),
            CreateOperator(
                "Concat",
                [BlobReference(x) for x in values_concat_input],
                [BlobReference(x) for x in
                    [values_concat_output, values_concat_split]],
                axis=0
            ),
        ]
        sum_op_output = GradientSlice(
            indices=indices_concat_output,
            values=values_concat_output,
        )
        return sum_ops, sum_op_output

    def _MakeSumOps(self, input_name, input_version):
        generators = self.gradient_generators[input_name][input_version]
        out_base_name = self._GetSumOpOutputName(generators, input_name)
        types = list(set(type(x) for x in generators))
        assert(len(types) == 1)
        if types[0] is GradGenMeta:
            sum_ops, g = self._MakeDenseSumOps(generators, out_base_name)
        else:
            assert(types[0] is SparseGradGenMeta)
            sum_ops, g = self._MakeSparseSumOps(generators, out_base_name)
        self._SetSumOpsDeviceOption(sum_ops, generators)
        return sum_ops, g

    def _VerifyGradientGenerators(self, generator):
        # (1) check if all gradients are of the same type. Aggregating a mix of
        # sparse and dense gradients is not supported yet
        if len({type(g) for g in generator}) > 1:
            raise RuntimeError(
                'Automatic aggregation of a mix of sparse and dense gradients '
                'is not supported yet')

        # If for all the operators that used the operator, none or only one
        # produced the gradient, then no additional sum needs to be carried
        # out.
        if len(generator) < 2:
            return False

        all_gradient_names = []
        all_device_options = []
        for g in generator:
            if g.device_option:
                all_device_options.append(g.device_option)
            if type(g) is GradGenMeta:
                if g.grad_op:
                    all_gradient_names.append(g.gradient)
            else:
                assert(type(g) is SparseGradGenMeta)
                if g.gradient.values:
                    all_gradient_names.append(g.gradient.values)

        # Check if all grad op device options are the same.
        if len(all_device_options) >= 2 and not all(
                device_option_equal(d, all_device_options[0])
                for d in all_device_options[1:]):
            raise RuntimeError('Unexpected behavior: not all grad ops '
                               'have the same device option.')
        return True

    def DoGradientAccumulation(self, fwd_op_idx):
        """For each input name in the forward op, check if we will need to
        add gradient accumulation. If so, do gradient accumulation and return
        the list of gradient operators.

        The criteria for doing gradient accumulation is:
        (1) the specific input version has been used by multiple operators.
        (2) the current fwd_op_idx is the first to use that input, i.e. in the
            backward pass, is the last to optionally generate the gradient for
            the op.
        (3) For the operators that used the input, their gradient operators
            have generated more than 1 gradient.

        When accumulating operators, our current solution is to rename all the
        created gradients with an internal intermediate name, and then add a
        Sum() operator that adds up all the gradients. This may use more memory
        due to intermediate storage, but is usually the fastest approach as one
        can do one single sum for multiple intermediate gradients.
        """
        forward_op, in_versions, out_versions = self.ssa[fwd_op_idx]
        additional_sum_ops = []
        grad_map = {}
        for _i, input_name in enumerate(set(forward_op.input)):
            input_version = in_versions[input_name]
            input_usage = self.input_usages[input_name][input_version]
            if (len(input_usage) <= 1 or fwd_op_idx != input_usage[0]):
                # We do not need to do gradient accumulation yet.
                continue
            generator = self.gradient_generators[input_name][input_version]
            try:
                if not self._VerifyGradientGenerators(generator):
                    continue
            except RuntimeError as err:
                raise RuntimeError(
                    "Gradients for param ''{}'' failed to verify: {}".format(
                        input_name,
                        err
                    )
                )

            # Finally, let's create the sum operator.
            sum_ops, g = self._MakeSumOps(input_name, input_version)
            additional_sum_ops.extend(sum_ops)
            grad_map[input_name] = g
        return additional_sum_ops, grad_map

    def _AppendAutoGradGenerator(self, y, grad, autograd_op):
        # Gradient here is not sparse  as it was generated by
        # a ConstantFill operator. Autogeneration for sparse gradients is
        # not supported
        generator = GradGenMeta(
            autograd_op, 0 if autograd_op else None, str(grad),
            autograd_op.device_option)

        self.gradient_generators[str(y)][self.frontier[str(y)]].append(
            generator)

    AUTOGEN_GRAD_SUFFIX = "_autogen_grad"

    def _GetInitGradients(self, ys):
        input_to_grad = {}
        gradient_ops = []

        for y, g in viewitems(ys):
            autograd_op = None
            if g is None:
                autograd_op = CreateOperator(
                    "ConstantFill", [y], [str(y) + IR.AUTOGEN_GRAD_SUFFIX],
                    value=1.0)
                gradient_ops.append(autograd_op)
                g = autograd_op.output[0]
            # Since the C++ gradient registry does not have notion of
            # NameScopes, we will convert all references to strings.
            input_to_grad[str(y)] = (
                GradientSlice(str(g[0]), str(g[1]))
                if isinstance(g, GradientSlice) else str(g))
            # Autogenerated gradients are assumed to be provided for the last
            # input version
            if autograd_op is not None:
                self._AppendAutoGradGenerator(y, g, autograd_op)

        return input_to_grad, gradient_ops

    def _GenerateGradientsForForwardOp(
            self, forward_op_idx, input_to_grad):
        new_input_to_grad = {}
        gradient_ops = []
        forward_op, in_versions, out_versions = self.ssa[forward_op_idx]
        g_output = list(
            input_to_grad.get(name, None) for name in forward_op.output)

        if not all(g is None for g in g_output) or (
                forward_op.type == "ZeroGradient"):
            gradient_ops, g_input = GradientRegistry.GetGradientForOp(
                forward_op, g_output)
            # Check if the gradient operators are legal, and update
            # gradient_generators and gradient_frontier
            self.BuildGradientGenerators(
                forward_op_idx, gradient_ops, g_output, g_input)
            # Record the gradient map to all_input_to_grad.
            for name, grad in zip(forward_op.input, g_input):
                # Do not overwrite an existing gradient with a None
                # unless the input is also an output of the op, since
                # we update the blob version when blob is output of an
                # operator.
                if grad is not None or \
                    name not in input_to_grad or \
                        name in list(forward_op.output):
                    new_input_to_grad[name] = grad

        return new_input_to_grad, gradient_ops

    def GetBackwardPass(self, ys):
        """Gets the backward pass that computes the derivatives of given blobs.

        Inputs:
          ys: a list or a dictionary specifying what blobs we want to compute
              derivatives of. If the input is a list, we will automatically
              generate their gradients with all-one values; if the input is a
              dictionary, for any dictionary entries that are not None, we will
              take the corresponding blobs as their gradients; for all those
              that are None, we will auto-fill them with 1.
        """
        if isinstance(ys, list):
            ys = dict((y, None) for y in ys)
        elif not isinstance(ys, dict):
            raise TypeError("ys should either be a list or a dict.")

        # Set the gradient frontier with the initialized external
        # gradients.
        for y in viewkeys(ys):
            self.gradient_frontier[y] = self.frontier[y]
            self.input_usages[str(y)][self.frontier[str(y)]].append(
                len(self.ssa))

        all_input_to_grad, all_gradient_ops = self._GetInitGradients(ys)

        # (2) Now, after having the virtual play above, we now play the ops
        # backwards, creating the gradients along the path. Note that although
        # we are playing it backwards, we cannot refer to variables that are
        # at a version older than current_versions because it is already been
        # overwritten.
        for forward_op_idx in reversed(range(len(self.ssa))):
            input_to_grad, gradient_ops = self._GenerateGradientsForForwardOp(
                forward_op_idx, all_input_to_grad)
            all_input_to_grad.update(input_to_grad)
            all_gradient_ops += gradient_ops

            # If there are multiple use blobs, do gradient accumulation.
            additional_sum_ops, grad_map = self.DoGradientAccumulation(
                forward_op_idx)
            # This line is so that if in an accumulation some of the operators
            # have not produced gradients, they still do not overwrite the
            # general all_input_to_grad map.
            all_input_to_grad.update(grad_map)
            all_gradient_ops += additional_sum_ops

        # (3) Post-processing.
        # After we have done computation for each op, we now have the gradient
        # operators ready. For the output map, we will convert everything to
        # BlobReferences for easier handling in python.
        all_input_to_grad_out = {}
        for key, val in viewitems(all_input_to_grad):
            if val is not None:
                if (isinstance(val, string_types) or
                        isinstance(val, binary_type)):
                    grad_out = BlobReference(val)
                else:
                    grad_out = GradientSlice(BlobReference(val[0]),
                                             BlobReference(val[1]))
                all_input_to_grad_out[BlobReference(key)] = grad_out
        return all_gradient_ops, all_input_to_grad_out


class GradientRegistry(object):
    """GradientRegistry holds the mapping from operators to their gradients."""
    gradient_registry_ = {}

    @classmethod
    def RegisterGradient(cls, op_type):
        """A decorator for registering gradient mappings."""

        def Wrapper(func):
            cls.gradient_registry_[op_type] = func
            return func

        return Wrapper

    @classmethod
    def _GetGradientForOpCC(cls, op_def, g_output):
        # TODO(tulloch) - Propagate GradientWrapper up through the stack.
        def from_untyped(grad):
            if grad is None:
                w = C.GradientWrapper()
                assert w.is_empty()
                return w
            try:
                (indices, values) = grad
                w = C.GradientWrapper()
                w.indices = indices
                w.values = values
                assert w.is_sparse()
                return w
            except ValueError:
                w = C.GradientWrapper()
                w.dense = grad
                assert w.is_dense()
                return w

        g_output = [from_untyped(grad) for grad in g_output]
        grad_defs_str, g_input = C.get_gradient_defs(
            op_def.SerializeToString(), g_output)

        def to_untyped(grad_wrapper):
            if grad_wrapper.is_empty():
                return None
            if grad_wrapper.is_sparse():
                return GradientSlice(grad_wrapper.indices, grad_wrapper.values)
            assert grad_wrapper.is_dense()
            return grad_wrapper.dense

        g_input = [to_untyped(grad_wrapper) for grad_wrapper in g_input]
        grad_defs = []
        for grad_def_str in grad_defs_str:
            grad_def = caffe2_pb2.OperatorDef()
            grad_def.ParseFromString(grad_def_str)
            grad_defs.append(grad_def)
        return grad_defs, g_input

    @classmethod
    def GetGradientForOp(cls, op, g_output):
        try:
            gradient_ops, g_input = cls._GetGradientForOpCC(op, g_output)
        except Exception as e:
            # Not supported in C++; will try python registration next.
            if op.type in cls.gradient_registry_:
                gradient_ops, g_input = cls.gradient_registry_[op.type](
                    op, g_output
                )
            else:
                raise Exception(
                    "Exception when creating gradient for [{}]:{}.\nOp: \n{}".
                    format(op.type, e, str(op))
                )

        if gradient_ops is None:
            return [], g_input
        if type(gradient_ops) is not list:
            gradient_ops = [gradient_ops]
        return gradient_ops, g_input

    @classmethod
    def GetBackwardPass(cls, operators, ys, ys_generate_gradient=False):
        """Gets the backward pass for the list of operators.

        Args:
            operators: a list of operators constituting the forward pass.
            ys: a list or a dictionary specifying what blobs we want to compute
                derivatives of. If the input is a list, we will automatically
                generate their gradients with all-one values; if the input is a
                dictionary, for any dictionary entries that are not None, we'll
                take the corresponding blobs as their gradients; for all those
                that are None, we will auto-fill them with 1.
        Returns:
            gradient_ops: a list of gradient operators to run.
            all_input_to_grads: a map from input to their corresponding
                gradients.
        """
        ir = IR(operators)
        return ir.GetBackwardPass(ys)


GradientRegistry.RegisterGradient('Do')(gen_do_gradient)
GradientRegistry.RegisterGradient('If')(gen_if_gradient)
GradientRegistry.RegisterGradient('While')(gen_while_gradient)


def get_ssa(net, blob_versions=None):
    """
    Given a net, return a structure containing the version of each input and
    output blob used by each operator.

    Args:
        net:            either a Net or a NetDef
        blob_versions:  (optional) map with current version number for given
                        blob names. If not provided or blob not found, start
                        from version 0.
    Returns:
        Tuple (ssa, blob_versions)
        ssa:            list of tuples (versioned_inputs, versioned_outputs)
                        for each op in the net. A versioned input is a tuple
                        (blob_name, version).
        blob_versions:  updated map with latest version of each blob found in
                        the net.
    """
    proto = net.Proto() if isinstance(net, Net) else net
    assert isinstance(proto, caffe2_pb2.NetDef)
    if blob_versions is None:
        blob_versions = {}
    if isinstance(net, list):
        return [get_ssa(n, blob_versions) for n in net], blob_versions
    for i in proto.external_input:
        if i not in blob_versions:
            blob_versions[str(i)] = 0
    ssa = []
    for op in proto.op:
        if not proto.external_input:
            for i in op.input:
                if i not in blob_versions:
                    blob_versions[i] = 0
        inputs = [(str(i), blob_versions.get(str(i), 0)) for i in op.input]
        for o in op.output:
            blob_versions[str(o)] = blob_versions.get(str(o), 0) + 1
        outputs = [(str(o), blob_versions[str(o)]) for o in op.output]
        ssa.append((inputs, outputs))
    return ssa, blob_versions


def get_undefined_blobs(ssa):
    """
    Given a ssa in the format produced by get_ssa(), return a set of blobs that
    are used before they are defined, which corresponds to inputs at version 0.
    """
    undef_blobs = set()
    for inputs, _outputs in ssa:
        undef_blobs |= set(name for (name, ver) in inputs if ver == 0)
    return undef_blobs


def get_output_producers(ssa):
    """
    Given a ssa in the format produced by get_ssa(), returns a map from
    versioned blob into the operator index that produces that version of
    the blob. A versioned blob is a tuple (blob_name, version).
    """
    producers = {}
    for i, (_inputs, outputs) in enumerate(ssa):
        for o in outputs:
            producers[o] = i
    return producers


def get_op_ids_in_path(ssa, blob_versions, inputs, outputs):
    """
    Given a ssa and blob_versions as produced by get_ssa(), returns the list
    of op indices that are necessary in order to generate the blobs in
    `outputs`, given blobs in `inputs`.
    Consider that the `inputs` are given in their latest version.
    """
    inputs_set = set((str(i), blob_versions[str(i)]) for i in inputs)
    producers = get_output_producers(ssa)
    queue = [(str(o), blob_versions[str(o)]) for o in outputs]
    used_op_ids = set()
    while len(queue) > 0:
        o = queue.pop()
        if (o not in inputs_set) and (o in producers):
            op_id = producers[o]
            if op_id not in used_op_ids:
                used_op_ids |= {op_id}
                inputs, _ = ssa[op_id]
                queue.extend(inputs)
    return sorted(used_op_ids)


def recurrent_network_op_remap(op, prefix, blob_remap):
    """
    Parameters
    ----------
    op : Caffe2 operator (RecurrentNetworkOp or RecurrentNetworkGradientOp).
    prefix: this argument is not used in this function, just for legacy support.
    blob_remap : Dictionary that represents the map from old blob name to new.

    Updates blob names in arguments of RecurrentNetworkOp and
    RecurrentNetworkGradientOp to conform to cloned input and output of both
    operators and also makes sure names of locally generated blobs in arguments
    have the same prefix as the input and output of the operators.
    """

    def get_remapped_str(blob_str):
        if isinstance(blob_str, binary_type):
            blob_str = blob_str.decode('utf-8')
        return blob_remap.get(blob_str, blob_str).encode('utf-8')

    for argument in op.arg:
        if len(argument.strings) > 0:
            for i in range(len(argument.strings)):
                argument.strings[i] = get_remapped_str(argument.strings[i])
        elif argument.name == 'timestep':
            argument.s = get_remapped_str(argument.s)
        elif argument.name.endswith('step_net'):
            # argument is a proto
            remap_proto(argument, blob_remap)


def control_op_remap(op, prefix, blob_remap):
    net_arg_names = []
    if op.type == "If":
        net_arg_names = ['then_net', 'else_net']
    else:
        net_arg_names = ['loop_net', 'cond_net']
    for argument in op.arg:
        if argument.name in net_arg_names:
            assert argument.n, \
                "Expected non empty net in " + op.type + "'s " + argument.name + " argument"
            subnet = Net(argument.n)
            remapped_subnet = subnet.Clone(
                name=(subnet._net.name if subnet._net.name else '') + '_remapped',
                blob_remap=blob_remap)
            argument.n.CopyFrom(remapped_subnet.Proto())


DEFAULT_REMAP_FUNCS = {
    'RecurrentNetwork': recurrent_network_op_remap,
    'RecurrentNetworkGradient': recurrent_network_op_remap,
    'If': control_op_remap,
    'While': control_op_remap,
}


def remap_proto(argument, blob_remap):
    subnet = Net(argument.n)

    cloned_sub_net = subnet.Clone(
        'cloned_sub_net',
        blob_remap,
    )

    argument.n.CopyFrom(cloned_sub_net.Proto())


def clone_and_bind_net(net, name, prefix, blob_remap=None, inputs=None,
                       keep_schema=True):
    """
    Clone the given Net, binding its input schema to the given `inputs` record.
    Blob names defined by the net are prepended with the given `prefix`.

    Args:
        net:        the net to clone
        name:       the name of the new net
        prefix:     the prefix to append to local blobs
        blob_remap: (optional) dict with additional blob name remapping.
        inputs:     (optional) input record that will provide actual input
                    values for the cloned net. Must be compatible with the
                    net's input schema or be a strict superset of it
        keep_schema: by default (True), the original schema will be kept and
                     remapped accordingly. otherwise, the schema will be set as
                     inputs or left empty if inputs is not given.
    Returns:
        Tuple (cloned_net, blob_remap)
        clone_net:  the cloned Net
        blob_remap: a map from original blob names into remapped blob names
    """
    from caffe2.python import schema
    assert isinstance(net, Net)
    if blob_remap is None:
        blob_remap = {}
    if inputs is not None:
        assert isinstance(inputs, schema.Field)
        original = net.input_record()
        assert original is not None
        # TODO(azzolini): improve schema type checking
        diff = set(original.field_names()) - set(inputs.field_names())
        assert len(diff) == 0, (
            "Schemas don't match, extra fields {diff} found in the net {name}. "
            "original: {original}; inputs: {inputs}"
            .format(
                diff=diff, name=net.Name(), original=original.field_names(),
                inputs=inputs.field_names()
            )
        )
        original_mapping = dict(zip(original.field_names(),
                                    original.field_blobs()))
        for fn, fb in zip(inputs.field_names(), inputs.field_blobs()):
            if fn in original_mapping:
                blob_remap[str(original_mapping[fn])] = str(fb)
    proto = net.Proto()
    ssa, blob_versions = get_ssa(proto)
    undef_blobs = get_undefined_blobs(ssa)

    for blob in viewkeys(blob_versions):
        if blob in blob_remap:
            continue
        elif blob in undef_blobs:
            blob_remap[blob] = blob
        else:
            blob_remap[blob] = prefix + blob
    cloned_net = net.Clone(name, blob_remap, keep_schema=keep_schema)
    if not keep_schema and inputs:
        cloned_net.set_input_record(inputs)
    return cloned_net, blob_remap


def _get_blob_ref(blob_name_or_ref):
    return (
        blob_name_or_ref if isinstance(input, BlobReference)
        else BlobReference(blob_name_or_ref)
    )


def _recover_record_by_prefix(names, prefix=''):
    """
    Tries to recover record by taking a subset of blob names with
    a given prefix name and interpreting them as schema column names
    """
    from caffe2.python import schema
    column_names = [name[len(prefix):] for name in names
                    if name.startswith(prefix)]
    if not column_names:
        return None
    return schema.from_column_list(
        column_names,
        col_blobs=[_get_blob_ref(prefix + name) for name in column_names])


class Net(object):
    _net_names_used = set()
    operator_registry_ = {}

    @staticmethod
    def current_prefix():
        from caffe2.python.net_builder import NetBuilder
        builder = NetBuilder.current(required=False)
        return builder.name if builder else ''

    @staticmethod
    def _get_next_net_name(basename):
        name = basename = '/'.join(
            x for x in [Net.current_prefix(), basename] if x
        )
        next_idx = 1
        while name in Net._net_names_used:
            name = basename + '_' + str(next_idx)
            next_idx += 1
        Net._net_names_used |= set([name])
        return name

    def __init__(self, name_or_proto):
        """
        Create a Net.
        Args:
            name_or_proto:  If a NetDef is provided, clone it. Otherwise,
                            create an empty net with the given name.
        """
        self._input_record = None
        self._output_record = None
        # Register blobs so that it's guaranteed that different calls to
        # NextBlob/NextScopedBlob always return blobs with different names
        self._registered_blob_names = set()
        self._recreate_lookup_tables = False
        self._op_outputs = set()
        self._external_input_map = set()
        self._attr_dict = defaultdict(list)
        if type(name_or_proto) is caffe2_pb2.NetDef:
            proto = name_or_proto
            # We rae initializing a network by a NetDef. In this case, we will
            # initialize our network with the given netdef.
            self._net = caffe2_pb2.NetDef()
            self._net.CopyFrom(proto)

            existing_outputs = [list(op.output) for op in self._net.op]

            self._external_input_map.update(list(self._net.external_input))

            # Set the next name index properly.
            existing_names = set(
                sum(
                    [list(op.input) for op in self._net.op], []
                ) + sum(
                    existing_outputs, []
                )
            )
            for outs in existing_outputs:
                self._op_outputs.update(outs)

            prefix_len = len(self._net.name + '_blob_')
            autogen_indices = []
            for s in existing_names:
                if s.startswith(self._net.name + '_blob_'):
                    try:
                        autogen_indices.append(int(s[prefix_len]))
                    except ValueError:
                        pass
            if len(autogen_indices):
                self._next_name_index = max(autogen_indices) + 1
            else:
                self._next_name_index = 0
            name = self._net.name
        else:
            name = name_or_proto
            self._net = caffe2_pb2.NetDef()
            self._next_name_index = 0

        # make sure that this net name hasn't been used before
        self._net.name = Net._get_next_net_name(name)

    def AppendNet(self, net, device_option=None):
        assert isinstance(net, Net)
        for i in net.Proto().external_input:
            if (
                i not in self.Proto().external_input and
                i not in self._op_outputs
            ):
                self.Proto().external_input.append(i)

        self.Proto().external_output.extend(
            [
                o for o in net.Proto().external_output
                if o not in self.Proto().external_output
            ]
        )
        ops = net.Proto().op
        if device_option is not None:
            ops = [copy.deepcopy(op) for op in ops]
            map(lambda x: x.device_option.CopyFrom(device_option), ops)
            for op in ops:
                if op.type == "RecurrentNetwork":
                    for arg in op.arg:
                        if arg.name.endswith('step_net'):
                            for step_op in arg.n.op:
                                step_op.device_option.CopyFrom(device_option)

        self._ExtendOps(ops)
        return self

    def LogInfo(self, *msg_or_blobs):
        for msg_or_blob in msg_or_blobs:
            if not isinstance(msg_or_blob, BlobReference):
                blob = self.GivenTensorStringFill(
                    [], self.NextName('log'),
                    shape=[], values=[msg_or_blob])
            else:
                blob = msg_or_blob
            self.Print(blob, [])

    def add_attribute(self, name, obj):
        """
        Add `obj` to the list of attributes in this net under the given `name`.
        Attributes are user-defined objects and have no pre-defined semantics.
        """
        self._attr_dict[name].append(obj)

    def get_attributes(self, name):
        """
        Returns the list of attributes in this net for a given `name`.
        Attributes are user-defined objects added with `add_attribute'.
        """
        return self._attr_dict.get(name, [])

    def set_rand_seed(self, seed=100, sequence_seed=True, seed_on_op_def=False):
        """
        Adds a random seed to each op in the net.
        If sequence_seed is set, the i-th op has rand_seed=`seed + i`
        If seed_on_op_def is set, the op rand_seed=hash(str(op))
        sequence_seed and seed_on_op_def cannot be both set to True.
        """
        assert not (sequence_seed and seed_on_op_def), (
            'sequence_seed and seed_on_op_def cannot be both set to True.')
        for i, op in enumerate(self.Proto().op):
            if sequence_seed:
                curr_seed = seed + i
            elif seed_on_op_def:
                curr_seed = hash(str(op) + str(seed)) % np.iinfo(np.uint32).max
            else:
                curr_seed = seed
            op.device_option.random_seed = curr_seed

    def Name(self):
        return self._net.name

    def __str__(self):
        return self.Name()

    def Const(self, array, blob_out=None, dtype=None):
        if isinstance(array, bool):
            return self.ConstantFill(
                [],
                blob_out or 1,
                dtype=DataType.BOOL,
                value=array)

        if dtype is None:
            array = np.array(array)
        else:
            array = np.array(array, dtype=dtype)

        def do_set(operator):
            return operator(
                [],
                blob_out or 1,
                shape=array.shape,
                values=array.flatten().tolist())

        if array.dtype == np.int32:
            return do_set(self.GivenTensorIntFill)
        elif array.dtype == np.int64:
            return do_set(self.GivenTensorInt64Fill)
        elif array.dtype == np.str:
            return do_set(self.GivenTensorStringFill)
        elif array.dtype == np.bool:
            return do_set(self.GivenTensorBoolFill)
        else:
            return do_set(self.GivenTensorFill)

    def BlobIsDefined(self, blob):
        """
        Returns true if the given BlobReference is produced as output of
        an operator in this net, or if it is provided as an external input.
        """
        if self._recreate_lookup_tables:
            self._RecreateLookupTables()
        name = str(blob)
        return (name in self._op_outputs) or (name in self._external_input_map)

    def UsesBlob(self, blob):
        """
        Returns true iff the given BlobReference is used by any operator
        or this net, or if it is one of the external inputs of the net.
        """
        blob_name = str(blob)
        for op in self._net.op:
            for input in op.input:
                if input == blob_name:
                    return True
        return blob_name in self._external_input_map

    def UsedBlobNames(self):
        """
        Returns a set of blob names used in the net
        """
        blob_names = set()
        for op in self._net.op:
            blob_names |= set(op.input)
            blob_names |= set(op.output)
        if self._net.external_input:
            blob_names |= set(self._net.external_input)
        if self._net.external_output:
            blob_names |= set(self._net.external_output)
        return blob_names

    def GetBlobRef(self, blob_name):
        """
        Given the name of a blob produced by this net, return a BlobReference
        to it. If the blob is not produced by any op in this net,
        raises KeyError.
        """
        blob_name = str(blob_name)
        if not self.BlobIsDefined(blob_name):
            raise KeyError('Net does not define blob %s' % blob_name)
        return BlobReference(blob_name, self)

    def Clone(
        self,
        name,
        blob_remap=None,
        op_id_mask=None,
        remap_funcs=None,
        keep_schema=True,
        update_external_list=False,
    ):
        """
        Clone this net.
        Args:
            name:        name of the cloned net
            blob_remap:  optional map with list of blob names to replace
            op_id_mask:  optional list of operator indices to include in
                         the cloned net. If not provided, all ops are included.
        """
        orig_remap_funcs = {} if remap_funcs is None else remap_funcs
        # by default we want to put RecurrentNetworkOp and
        # RecurrentNetworkGradientOp into remap_funcs, as these two operators
        # also take blobs and proto into the arguments.
        remap_funcs = DEFAULT_REMAP_FUNCS.copy()
        remap_funcs.update(orig_remap_funcs)
        proto = self._net
        new_proto = caffe2_pb2.NetDef()
        new_proto.CopyFrom(proto)
        new_proto.name = name

        if blob_remap is None:
            blob_remap = {}
        if op_id_mask is None:
            op_id_mask = list(range(0, len(proto.op)))

        def get_remapped_str(blob):
            blob_str = str(blob)
            return str(blob_remap.get(blob_str, blob_str))

        def remap_list(proto_list):
            new_list = [get_remapped_str(b) for b in proto_list]
            del proto_list[:]
            proto_list.extend(new_list)

        def remap_op(op):
            new_op = caffe2_pb2.OperatorDef()
            new_op.CopyFrom(op)
            remap_list(new_op.input)
            remap_list(new_op.output)
            if new_op.type in remap_funcs:
                remap_funcs[new_op.type](
                    new_op,
                    (name + '/') if name else '',
                    blob_remap,
                )
            return new_op

        del new_proto.op[:]
        new_proto.op.extend([remap_op(proto.op[op_id]) for op_id in op_id_mask])
        remap_list(new_proto.external_input)
        remap_list(new_proto.external_output)
        new_net = Net(new_proto)

        if keep_schema:
            from caffe2.python import schema
            if self._input_record:
                new_net._input_record = schema.from_blob_list(
                    self._input_record,
                    [
                        BlobReference(get_remapped_str(blob), net=new_net)
                        for blob in self._input_record.field_blobs()
                    ],
                )
            if self._output_record:
                new_net._output_record = schema.from_blob_list(
                    self._output_record,
                    [
                        BlobReference(get_remapped_str(blob), net=new_net)
                        for blob in self._output_record.field_blobs()
                    ],
                )

        new_net._attr_dict.update(self._attr_dict)
        if update_external_list:
            # external input list
            existing_outputs = set()
            used_outputs = set()
            del new_net.Proto().external_input[:]
            del new_net.Proto().external_output[:]
            for op in new_net.Proto().op:
                for ib in op.input:
                    if ib not in existing_outputs:
                        new_net.Proto().external_input.extend([ib])
                    else:
                        used_outputs.add(ib)
                for ob in op.output:
                    existing_outputs.add(ob)
            # external outputs
            for ob in existing_outputs:
                if ob not in used_outputs:
                    new_net.Proto().external_output.extend([ob])
        return new_net

    def ClonePartial(self, name, inputs, outputs, remap_funcs=None):
        """
        Clone this net, including only ops that are necessary in order to
        compute `outputs` given `inputs`. Return references to the cloned
        outputs. Internal blobs (blobs that are produced and consumed inside
        the net but not used as outputs) will be remapped to avoid name
        conflict.

        Args:
            name:    the name of the cloned net
            inputs:  map where the keys correspond to BlobReferences in the
                     original net, and the values correspond to external inputs
                     in the partially cloned net. If `inputs` is a list, don't
                     remap input names.
            outputs: outputs to be produced by the cloned net.

        Returns:
            Tuple (new_net, new_outputs)
                new_net:       a new Net object.
                new_outputs:   list of BlobReferences corresponding to the
                               outputs produced by new_net.
        """
        input_is_pair_list = isinstance(inputs, list) and all(
            isinstance(i, tuple) and len(i) == 2 for i in inputs)
        inputs = (
            inputs if isinstance(inputs, (dict, OrderedDict)) else
            OrderedDict(inputs) if input_is_pair_list else
            OrderedDict(zip(inputs, inputs)))
        for output in outputs:
            assert self.BlobIsDefined(output), "{} is not defined".format(output)
        input_names = {str(k): str(v) for k, v in viewitems(inputs)}
        output_names = [str(o) for o in outputs]
        proto = self._net
        blob_versions = {str(i): 0 for i in inputs}
        ssa, blob_versions = get_ssa(proto, blob_versions)
        used_op_ids = get_op_ids_in_path(ssa, blob_versions, inputs, outputs)
        disallowed_op_ids = get_op_ids_in_path(ssa, blob_versions, [], inputs)
        assert len(set(used_op_ids) & set(disallowed_op_ids)) == 0, (
            'Cannot partially clone net: some of the ops required would ' +
            'generate the given input.')

        sub_ssa = [op for i, op in enumerate(ssa) if i in used_op_ids]
        undef_blobs = get_undefined_blobs(sub_ssa) - set(viewkeys(input_names))
        prefix = (name + '/') if name else ''

        def remap(blob_name):
            if blob_name in input_names:
                return input_names[blob_name]
            elif blob_name in undef_blobs:
                return blob_name
            else:
                return prefix + blob_name

        blob_mapping = {b: remap(b) for b in viewkeys(blob_versions)}
        new_net = self.Clone(name, blob_mapping, used_op_ids, remap_funcs)
        new_in = [
            blob_mapping[i] for i in viewkeys(input_names)] + list(undef_blobs)
        new_out = [blob_mapping[o] for o in output_names]
        del new_net.Proto().external_input[:]
        new_net.Proto().external_input.extend(new_in)
        new_net._external_input_map = set(list(new_in))
        del new_net.Proto().external_output[:]
        new_net.Proto().external_output.extend(new_out)
        return new_net, [new_net.GetBlobRef(o) for o in new_out]

    def Proto(self):
        self._InvalidateLookupTables()
        return self._net

    def insert_op_at_idx(self, op, op_idx):
        r""" inserting operator at index. Will update external blob list.
        """
        assert op_idx >= 0
        temp_ops = self.Proto().op[op_idx:]
        del self.Proto().op[op_idx:]
        self.Proto().op.extend([op])
        self.Proto().op.extend(temp_ops)
        self.external_outputs.extend(op.output)
        self.external_inputs.extend(op.input)

    def reroute_tensor(self, tensor, new_producer, can_modify=None):
        r""" reroute tensor to new_producer. And feed new tensor to consumers
        and interseciton with can_modify if provided.
        Inputs:
            tensor: str or blob_reference the tensor to reroute
            new_producer: an op takes in tensor gives new_tesnor
            can_modify: a list/set of operators that consumes tensor and can be
            modified

        Returns:
            reroute_cnt: how many consumer op has been changed

        Note: assume no inplace blob in net
        """
        def _find_tensor_input_op(tensor):
            if tensor in self.external_inputs:
                op_idx = -1
            else:
                assert tensor in new_producer.input, \
                    "new producer {} is not taking in {}".format(
                        new_producer.type, tensor)
                # assuming that the net has no inplace blob
                op_idx = -2
                for index, op in enumerate(self.Proto().op):
                    if_found = False
                    for o in op.output:
                        if o == tensor:
                            # tensor should not be modified yet.
                            if_found = True
                            op_idx = index
                            break
                    if if_found:
                        break
            return op_idx

        # the place to inject new_producer is not just determined by tensor
        op_idx = max(_find_tensor_input_op(t) for t in new_producer.input)
        self.insert_op_at_idx(new_producer, op_idx + 1)
        new_tensor = new_producer.output[0]
        # modify external outputs
        if tensor in self.external_outputs:
            new_list = [new_tensor if b == tensor else b for b in self.external_outputs]
            del self.Proto().external_output[:]
            self.Proto().external_output.extend(new_list)

        # modify consumers
        reroute_cnt = 0
        if can_modify:
            for op in self.Proto().op:
                if op in can_modify:  # this is not necessarily true
                    remap_input(op, {tensor: new_tensor})
                    reroute_cnt = reroute_cnt + 1
        return reroute_cnt

    def PopulateProtoWithFileName(self):
        net_tb = workspace.operator_tracebacks.get(self.Name(), None)
        if net_tb is not None:
            for idx, op in enumerate(self.Proto().op):
                if idx in net_tb:
                    op.name = ':'.join(map(str, net_tb[idx][0]))

    def NextScopedBlob(self, prefix='unnamed'):
        """Return the blob that has not been defined or registered in the
        current net. It returns `ScopedBlobReference(prefix)`, if it's valid,
        otherwise `ScopedBlobReference(prefix) + '_auto_' + ?`. Different calls
        is guaranteed to return blob with different names.
        """
        output_blob_base = ScopedName(prefix)
        return self.NextBlob(output_blob_base)

    def NextBlob(self, prefix='unnamed'):
        """Return the blob that has not been defined or registered in the
        current net. It returns `BlobReference(prefix)`, if it's valid,
        otherwise `BlobReference(prefix) + '_auto_' + ?`. Different calls
        is guaranteed to return blob with different names."""
        output_blob_base = BlobReference(prefix)
        output_blob = output_blob_base
        index = 0
        while str(output_blob) in self._registered_blob_names or (
                self.BlobIsDefined(output_blob)):
            output_blob = output_blob_base + '_auto_' + str(index)
            index += 1

        self._registered_blob_names.add(str(output_blob))
        return output_blob

    def NextName(self, prefix=None, output_id=None):
        """Returns the next name to be used, if you do not want to explicitly
        name your blob. [Deprecated, use NextBlob, NextScopedBlob instead]"""
        if prefix:
            output_name_base = self._net.name + '/' + prefix
            output_name = output_name_base
            if output_id is not None:
                output_name += ':' + str(output_id)
            index = 2
            while self.BlobIsDefined(str(ScopedBlobReference(output_name))):
                output_name = output_name_base + '_' + str(index)
                if output_id is not None:
                    output_name += ':' + str(output_id)
                index += 1
        else:
            output_name = self._net.name + '_blob_' + str(self._next_name_index)
            self._next_name_index += 1
        return str(output_name)

    def _ExtendOps(self, new_ops):
        self._net.op.extend(new_ops)
        for op in new_ops:
            self._op_outputs.update([text_type(o) for o in op.output])

    def _CheckLookupTables(self):
        '''
        Called from unit tests to validate the internal lookup tables
        match the protobuf contents.
        '''
        test_op_outputs = set()
        for op in self._net.op:
            for o in op.output:
                test_op_outputs.add(o)

        test_external_inp = set()
        for inp in self._net.external_input:
            test_external_inp.add(inp)

        assert test_op_outputs.difference(self._op_outputs) == set()
        assert test_external_inp.difference(self._external_input_map) == set()

    def _InvalidateLookupTables(self):
        self._recreate_lookup_tables = True

    def _RecreateLookupTables(self):
        self._op_outputs = set()
        for op in self._net.op:
            for o in op.output:
                self._op_outputs.add(o)

        self._external_input_map = set()
        for inp in self._net.external_input:
            self._external_input_map.add(inp)

        self._recreate_lookup_tables = False

    def AddGradientOperators(self, ys, skip=0):
        """Add the gradient for operators in the net.

        Inputs:
          ys: a list or a dictionary specifying what blobs we want to compute
              derivatives of. If the input is a list, we will automatically
              generate their gradients with all-one values; if the input is a
              dictionary, for any dictionary entries that are not None, we will
              take the corresponding blobs as their gradients; for all those
              that are None, we will auto-fill them with 1.
          skip: skips the first n operators. This is provided mainly because a
              lot of nets may use the first few operators for data generation
              like stuff which really do not need to have gradients.

        Outputs:
          returns a map from the blob name in the input network to a blob
          containing gradient or a GradientSlice in case of sparse gradient

        Currently, this is hard-coded for float operators if there are branches
        (i.e. a blob is used as input to multiple operators). This is because
        the gradient accumulation (Sum) is float only right now.
        """

        grad_ops, input_to_grad = GradientRegistry.GetBackwardPass(
            self._net.op[skip:], ys)
        # Check if in immediate mode: the grad_ops are actually being produced
        # by C++ and bypasses the CreateOperator() call, so in immediate mode
        # we will have to explicitly run them.
        if workspace.IsImmediate():
            for op in grad_ops:
                workspace.RunOperatorImmediate(op)
        self._ExtendOps(grad_ops)
        return input_to_grad

    def AddArgument(self, arg_name, arg_value):
        self._net.arg.extend([utils.MakeArgument(arg_name, arg_value)])

    def AddExternalInput(self, *inputs):
        assert len(inputs) > 0
        refs = []
        for input in inputs:
            input_name = str(input)
            assert str(input) not in self._external_input_map, (
                'Net already contains an input named %s' % input_name)
        for input in inputs:
            input_name = str(input)
            self._net.external_input.extend([input_name])
            self._external_input_map.update([input_name])
            refs.append(_get_blob_ref(input_name))

        return refs[0] if len(refs) == 1 else refs

    def AddExternalOutput(self, *outputs):
        for output in outputs:
            assert isinstance(output, BlobReference)
            assert self.BlobIsDefined(output), "{} is not defined".format(output)
        for output in outputs:
            self.Proto().external_output.extend([str(output)])

    def AddScopedExternalInputs(self, *inputs):
        res = self.AddExternalInput(
            * [ScopedBlobReference(b) for b in inputs]
        )
        if not isinstance(res, list):
            res = [res]
        return res

    def AddScopedExternalOutputs(self, *outputs):
        return self.AddExternalOutput(
            * [ScopedBlobReference(b) for b in outputs]
        )

    # This returns a reference to the observer
    def AddObserver(self, observer_type):
        return C.add_observer_to_net(self._net.name, observer_type)

    def RemoveObserver(self, observer):
        C.remove_observer_from_net(self._net.name, observer)

    def NumObservers(self):
        return C.num_observers_on_net(self._net.name)

    @property
    def external_inputs(self):
        return [_get_blob_ref(x) for x in self._net.external_input]

    @property
    def external_outputs(self):
        return [_get_blob_ref(x) for x in self._net.external_output]

    def set_input_record(self, input_record):
        from caffe2.python import schema
        assert self._input_record is None or (input_record.has_blobs() and
            set(input_record.field_blobs()) ==
            set(self._input_record.field_blobs())), (
            'Input schema cannot be reset')
        if not input_record.has_blobs():
            with NameScope(self.Name()):
                self._input_record = schema.NewRecord(self, input_record)
        else:
            self._input_record = input_record

        for blob in self._input_record.field_blobs():
            if blob not in self.external_inputs:
                self.AddExternalInput(blob)
        return self._input_record

    def recover_input_record_by_prefix(self, prefix):
        """
        Tries to recover input record by taking a subset of external_inputs with
        a given prefix name and interpreting them as schema column names
        """
        record = _recover_record_by_prefix(self._net.external_input, prefix)
        if record:
            self.set_input_record(record)

    def set_output_record(self, record):
        assert self._output_record is None or (record.has_blobs() and
            set(record.field_blobs()) ==
            set(self._output_record.field_blobs())), (
            'Output schema cannot be reset')
        for blob in record.field_blobs():
            assert self.BlobIsDefined(blob), "{} is not defined in net {}".format(
                blob,
                self.Proto()
            )
        for blob in record.field_blobs():
            if blob not in self.external_outputs:
                self.AddExternalOutput(blob)
        self._output_record = record

    def recover_output_record_by_prefix(self, prefix):
        """
        Tries to recover out record by taking a subset of external_outputs with
        a given prefix name and interpreting them as schema column names
        """
        record = _recover_record_by_prefix(self._net.external_output, prefix)
        if record:
            self.set_output_record(record)

    def AppendOutputRecordField(self, field_name, record):
        from caffe2.python import schema
        assert self._output_record is not None, (
            'Tried to append to missing output record'
        )
        for blob in record.field_blobs():
            assert self.BlobIsDefined(blob), "{} is not defined".format(blob)
        for blob in record.field_blobs():
            self.AddExternalOutput(blob)
        self._output_record = self._output_record + schema.Struct(
            (field_name, record)
        )

    def input_record(self):
        return self._input_record

    def output_record(self):
        return self._output_record

    def AddExternalInputs(self, *inputs):
        return self.AddExternalInput(*inputs)

    def AddExternalOutputs(self, *outputs):
        self.AddExternalOutput(*outputs)

    def DeduplicateGradientSlices(self, g, aggregator='sum'):
        assert isinstance(g, GradientSlice)
        unique, remapping = self.Unique([g.indices], 2, engine='SparseHash')
        if aggregator.lower() == 'sum':
            new_g = self.UnsortedSegmentSum([g.values, remapping], 1)
        elif aggregator.lower() == 'mean':
            new_g = self.UnsortedSegmentMean([g.values, remapping], 1)
        else:
            raise ValueError('{} is not supported'.format(aggregator))
        return GradientSlice(indices=unique, values=new_g)

    @staticmethod
    def _RunAllOnGPU(net, gpu_id=0, use_cudnn=False):
        device_option = caffe2_pb2.DeviceOption()
        device_option.device_type = workspace.GpuDeviceType
        device_option.device_id = gpu_id
        net.device_option.CopyFrom(device_option)
        if use_cudnn:
            for op in net.op:
                op.engine = "CUDNN"
        # Move RecurrentNetwork operators on GPU as well
        for op in net.op:
            if op.type != "RecurrentNetwork":
                continue
            for arg in op.arg:
                if arg.name == "step_net":
                    Net._RunAllOnGPU(arg.n, gpu_id, use_cudnn)

    def RunAllOnGPU(self, gpu_id=0, use_cudnn=False):
        """A convenient function to run everything on the GPU."""
        self._RunAllOnGPU(self._net, gpu_id, use_cudnn)



    def RunAllOnMKL(self):
        """A convenient function to run everything using MKLDNN."""
        device_option = caffe2_pb2.DeviceOption()
        device_option.device_type = caffe2_pb2.MKLDNN
        self._net.device_option.CopyFrom(device_option)

    def RunAllOnIDEEP(self):
        """A convenient function to run everything using IDEEP."""
        device_option = caffe2_pb2.DeviceOption()
        device_option.device_type = caffe2_pb2.IDEEP
        self._net.device_option.CopyFrom(device_option)

    def _CreateAndAddToSelf(self, op_type, inputs, outputs=None, **kwargs):
        """A helper function to create an operator and add it to self.
        """
        inputs = _RectifyInputOutput(inputs)
        for input in inputs:
            if not self.BlobIsDefined(input):
                assert input.Net() != self
                self.AddExternalInput(input)
        if outputs is None:
            # If we do not specify an output, we will assume that this op
            # produces one output in this case.
            outputs = self.NextName(prefix=op_type)
        elif type(outputs) is int:
            # In this case, we will auto-fill the given number of outputs
            # with auto-generated names.
            outputs = [
                self.NextName(prefix=op_type, output_id=i)
                for i in range(outputs)]
        outputs = _RectifyInputOutput(outputs, net=self)
        op = CreateOperator(op_type, inputs, outputs, **kwargs)
        self._ExtendOps([op])

        workspace.operator_tracebacks[self.Name()][
            len(self._net.op) - 1] = _extract_stacktrace()

        if len(op.output) == 0:
            return
        elif len(op.output) == 1:
            return BlobReference(op.output[0], self)
        else:
            return tuple(BlobReference(o, self) for o in op.output)

    def __getattr__(self, op_type):
        if op_type.startswith('__'):
            raise AttributeError('Attribute {} not found.'.format(op_type))
        if not IsOperator(op_type) and not IsOperatorWithEngine(op_type, "CUDNN"):
            raise AttributeError(
                'Method ' + op_type + ' is not a registered operator.' +
                ' Did you mean: [' +
                ",".join(workspace.C.nearby_opnames(op_type)) + ']'
            )
        return lambda *args, **kwargs: self._CreateAndAddToSelf(
            op_type, *args, **kwargs)

    def __dir__(self):
<<<<<<< HEAD
=======
        TriggerLazyImport()
>>>>>>> 48acdfd5
        additional_methods = [
            op
            for op in _REGISTERED_OPERATORS
            if '_ENGINE_' not in op]
        return sorted(set(chain(
            dir(type(self)),
            viewkeys(self.__dict__),
            additional_methods
        )))

    def Python(
        self,
        f,
        grad_f=None,
        python_func_type=None,
        pass_workspace=False,
        grad_output_indices=None,
        grad_input_indices=None
    ):
        """
        Registers and returns a python operator.

        `f` and `grad_f` can be one of the following:
            - a function with signature (inputs, outputs), where inputs and
              outputs are a list of CPUTensor objects. This function will be
              called from C++ everytime the operator is executed.
            - a tuple (func, args, kwargs), here `func` is a callable, args is
              an argument list, and kwargs is a dict list. The call:
                  f = func(*args, kwargs)
              will be performed locally at node initialization time, on all of
              the nodes of the job, returning `f`, a callable that will be used
              as the python operator function to be called during Net execution.
              This is to be used when using python operator in a distributed
              context, and allows to create and keep local python state across
              calls to the operator.

        `python_func_type` is a type of an object that constructed as
        python_func_type(f) and provides an implementation to forward and
        backward functions. Its useful in such a case where users needs
        a statefull PythonOp (ex: use autograd for computing grad_f).

        If `pass_workspace` is True, the signature is changed to
        (inputs, outputs, workspace) where `workspace` is the workspace the op
        is going to run on. This is potentially dangerous (as the op can
        manipulate the workspace directly), use on your own risk.

        If a gradient function is specified (`grad_f`), by default its inputs
        will be: (1) all inputs to `f`, (2) followed by all outputs of `f`, (3)
        and then all gradient outputs of `f`. The outputs of `grad_f` will be
        (by default) all gradient inputs to `f`. If a subset of the gradient
        outputs or gradient inputs is desired instead, then the subsets can be
        specified by providing `grad_output_indices` and/or `grad_input_indices`
        which identify the indices of `f`'s inputs and outputs which have
        gradients.
        """
        assert(IsOperator('Python'))

        def make_builder(t):
            if not isinstance(t, tuple):
                return ''
            assert len(t) == 3, 'Expected builder tuple (func, args, kwargs)'
            func, args, kwargs = t
            normalized = (func, tuple(args), dict(kwargs))
            return pickle.dumps(normalized)

        f_builder = make_builder(f)
        grad_f_builder = make_builder(grad_f)

        assert (not grad_f) or ((not f_builder) == (not grad_f_builder)), (
            'A tuple has to be passed to both f and grad_f or neither.')

        core_kwargs = {}
        if f_builder:
            core_kwargs['pickled_builder'] = f_builder
            core_kwargs['pickled_grad_builder'] = grad_f_builder
            core_kwargs['pass_workspace'] = pass_workspace
        else:
            core_kwargs['token'] = _RegisterPythonImpl(
                f, grad_f, python_func_type, pass_workspace=pass_workspace)

        grad_output_indices = grad_output_indices or []
        grad_input_indices = grad_input_indices or []
        return lambda *args, **kwargs: self._CreateAndAddToSelf(
            'Python',
            grad_output_indices=grad_output_indices,
            grad_input_indices=grad_input_indices,
            *args,
            **dict(chain(viewitems(kwargs), viewitems(core_kwargs)))
        )

    def is_external_input(self, blob):
        name = str(blob)
        return name in self._external_input_map

    def extend_ops(self, new_ops):
        return self._ExtendOps(new_ops)


def remap_input(op, blob_name_remapping):
    new_list = [blob_name_remapping.get(b, b) for b in op.input]
    del op.input[:]
    op.input.extend(new_list)


def copy_func_between_devices(src, dst):
    CPU = caffe2_pb2.CPU
    is_src_gpu = IsGPUDeviceType(src.device_type)
    is_dst_gpu = IsGPUDeviceType(dst.device_type)

    if src.device_type == CPU and dst.device_type == CPU:
        return None

    if is_src_gpu and is_dst_gpu:
        if src.device_id == dst.device_id:
            return None
        else:
            def fun(net, *args, **kw):
                with DeviceScope(dst):
                    return net.Copy(*args, **kw)
            return fun

    if is_src_gpu and dst.device_type == CPU:
        def fun(net, *args, **kw):
            with DeviceScope(src):
                return net.CopyGPUToCPU(*args, **kw)
        return fun

    if src.device_type == CPU and is_dst_gpu:
        def fun(net, *args, **kw):
            with DeviceScope(dst):
                return net.CopyCPUToGPU(*args, **kw)
        return fun

    raise ValueError('Non-supported devices: %s and %s' % (src, dst))


def device_equal(src, dst):
    '''
    We are using this fucntion instead of == operator because optional-value
    comparison between empty device_options and {device_type:0, device_id:0}
    returns not equal in some cases.
    '''
    return src.device_type == dst.device_type and src.device_id == dst.device_id


def update_placeholder_op_output(op, blob_to_device):
    '''
    Placeholder ops (for e.g. Recv) always runs on CPU. So ensure their
    output blobs reside on CPU.
    '''
    outputs = []
    for output in op.output:
        if (output in blob_to_device and
                blob_to_device[output].device_type != caffe2_pb2.CPU):
            output += '_cpu'
        outputs.append(output)
    del op.output[:]
    op.output.extend(outputs)


class RemapEntry:
    def __init__(self, blob, device):
        self.blob = blob
        self.device = device

    def __eq__(self, other):
        return self.blob == other.blob and self.device == other.device

    def __hash__(self):
        return hash(self.blob + str(self.device))


def InjectCrossDeviceCopies(net, blob_to_device=None, blob_remap=None,
                            placeHolderOps=None):
    '''
    Injecting Copy functions between device within a net. Users can provide
    a net with part of operators using different device_options. This method
    will automatically create a new net with Copy ops inserted in it.

    Inputs:
      blob_to_device: If not None, it is a map of blobs and their device locations.
      blob_remap: If not None, it is a map from a pair (blob, device) to
                  the name of the blob in the given device. Blobs found in this
                  map are assumed to be cached and don't need to be copied.
    Outputs:
      new_net: A new net with CopyCPUToGPU inserted with correct device option

      required_external_to_device:
               A mapping between unresolved external inputs and their
               required device options.
    Assumptions:
      1. every external inputs of this net is already in blob_to_device!
      2. if not, this function will use net device option
      3. InferOpBlobDevices might fail to get the correct inference for ops like
         EnsureCPUOutput that could take in input from multiple places.
    '''
    new_net = net.Clone(net._net.name + '_cross_device', keep_schema=True)
    del new_net._net.op[:]
    if blob_to_device is None:
        blob_to_device = {}
    # remapping of input blobs for each op.
    if blob_remap is None:
        blob_remap = {}
    temp_remap = {}
    net_option = net._net.device_option or caffe2_pb2.DeviceOption()

    # if external_inputs have device remappings generated by previous nets,
    # then add those remappings as external inputs as well.
    all_remaps = defaultdict(list)
    for entry, mapped_blob in blob_remap.items():
        all_remaps[entry.blob].append(mapped_blob)
    mapped_external_inputs = []
    for input in new_net._net.external_input:
        mapped_external_inputs.extend(all_remaps.get(input) or [])
    new_net._net.external_input.extend(mapped_external_inputs)

    for op in net._net.op:
        temp_remap.clear()
        # Get where inputs and outputs should be. If it is a Placeholder
        # (i.e. fake) op, then set op's device as blob's devices.
        input_dev = None
        output_dev = None
        if placeHolderOps is not None and op.type in placeHolderOps:
            input_dev, output_dev = InferOpDeviceAsBlobDevices(op)
        else:
            input_dev, output_dev = InferOpBlobDevices(op)

        for dev, input in zip(input_dev, op.input):
            assert net.BlobIsDefined(input), \
                "input {} should be defined in the net.".format(input)
            if input not in blob_to_device:
                if net.is_external_input(input):
                    blob_to_device[input] = net_option
                else:
                    raise AttributeError(
                        "No device information found for blob {}.".
                        format(input)
                    )

            if not device_equal(blob_to_device[input], dev):
                # reuse already moved input
                if (RemapEntry(input, dev) in blob_remap and
                        blob_to_device[blob_remap[RemapEntry(input, dev)]] == dev):
                    temp_remap[input] = blob_remap[RemapEntry(input, dev)]
                else:
                    # need to make input on correct device.
                    copy_func = copy_func_between_devices(
                        blob_to_device[input], dev
                    )

                    def _gen_new_name(blob, device_option):
                        CPU = caffe2_pb2.CPU
                        if device_option.device_type == CPU:
                            suffix = '_cpu'
                        elif IsGPUDeviceType(device_option.device_type):
                            suffix = '_gpu_' + str(device_option.device_id)
                        else:
                            raise RuntimeError(
                                "Unknown device type: {}".
                                format(device_option.device_type)
                            )
                        return blob + suffix

                    new_name = _gen_new_name(input, dev)
                    copy_func(new_net, input, new_name)
                    blob_remap[RemapEntry(input, dev)] = new_name
                    temp_remap[input] = new_name
                    blob_to_device[new_name] = dev

        if placeHolderOps is not None and op.type in placeHolderOps:
            update_placeholder_op_output(op, blob_to_device)

        # Enforcing no reuse blob between operators. In-place blob usage in an
        # op is allowed. This is based on the assumption that in-place op has
        # same device info
        for dev, output in zip(output_dev, op.output):
            if output in blob_to_device and (
                output not in op.input and
                not device_equal(blob_to_device[output], dev)
            ):
                raise RuntimeError(
                    "In-place blob: {} is not supported between operators "
                    "with different device option previous:{} now: {}. "
                    "Failed op:\n {}".format(
                        output, blob_to_device[output], dev, op
                    )
                )
        new_op = caffe2_pb2.OperatorDef()
        new_op.CopyFrom(op)

        new_list = [temp_remap.get(b, b) for b in new_op.input]
        del new_op.input[:]
        new_op.input.extend(new_list)

        # keep inplace blobs inplace
        original_inputs = list(op.input)
        for i, out in enumerate(new_op.output):
            try:
                input_idx = original_inputs.index(out)
                new_op.output[i] = new_op.input[input_idx]
            except ValueError:
                pass

        blob_to_device.update(
            {o: d for d, o in zip(output_dev, new_op.output)})
        new_net.extend_ops([new_op])

    return new_net, blob_to_device


def InjectDeviceCopiesAmongNets(nets, blob_to_device_init=None):
    """
    Takes in a list of nets. They usually represent your whole execution graph.
    This function will insert cross device copy functions to all nets, and resolve
    inter-net external inputs dependencies. This method will insert Copy funcitons if
    external inputs of a net is produced on different device than it is required.
    Inputs:
      nets: a list of nets
    Outputs:
      new_nets: a list of new nets with device difference solved.

    Some notes from wyiming:
      1. You MUST pass nets in execution order. e.g. [train_init, train]
    """
    assert isinstance(nets, list), \
        "nets {} should be a list of nets.".format(str(nets))
    assert all(isinstance(net, Net) for net in nets), \
        "nets {} should be a list of nets.".format(str(nets))
    # A holistic blob to device mapping.
    blob_to_device = blob_to_device_init or {}
    blob_remap = {}
    new_nets = []

    for net in nets:
        new_net, blob_to_device = InjectCrossDeviceCopies(
            net,
            blob_to_device=blob_to_device,
            blob_remap=blob_remap,
        )
        new_nets.append(new_net)

    return new_nets, blob_to_device


def InjectDeviceCopiesAmongNetsWithoutB2D(nets, blob_to_device_init=None):
    new_nets, _ = InjectDeviceCopiesAmongNets(nets, blob_to_device_init)
    return new_nets


def get_net_name(netlike):
    if isinstance(netlike, Net):
        return netlike.Proto().name
    elif isinstance(netlike, caffe2_pb2.NetDef):
        return netlike.name
    else:
        return netlike


def output_to_list(op_output):
    """
    Ensures that the output of an operator is a list.
    Use when an operator has a variable number of outputs, but a list of
    outputs is desired even when number of outputs is 1.

    Args:
        op_output: Either a BlobReferenece or an iterable of BlobReferences.

    Returns:
        A list of BlobReferences.
    """
    assert type(op_output) in (list, tuple, BlobReference)
    return (
        [op_output]
        if isinstance(op_output, BlobReference) else list(op_output))


def _add_net_to_dict(net_dict, net):
    name = get_net_name(net)
    if name in net_dict:
        assert net_dict[name] is None or net == net_dict[name], (
            'Different nets with same name: ' + name)
        return False
    else:
        net_dict[name] = net if isinstance(net, Net) else None
        return True


class ExecutionStep(object):
    _step_names_used = set()

    @staticmethod
    def _get_next_step_name(basename):
        name = basename
        next_idx = 1
        while name in ExecutionStep._step_names_used:
            name = basename + '_' + str(next_idx)
            next_idx += 1
        ExecutionStep._step_names_used |= set([name])
        return name

    def __init__(self, name, nets=None, num_iter=None):
        self._step = caffe2_pb2.ExecutionStep()
        self._step.name = name or ExecutionStep._get_next_step_name('step')
        self._net_dict = OrderedDict()
        self._is_used = False
        self._substeps = []
        if nets is not None:
            if type(nets) is Net:
                nets = [nets]
            for net in nets:
                if _add_net_to_dict(self._net_dict, net):
                    self._step.network.extend([get_net_name(net)])
        if num_iter is not None:
            self._step.num_iter = num_iter

    def get_net(self, name):
        return self._net_dict[name]

    def Name(self):
        return self._step.name

    def __str__(self):
        return self._step.name

    def _assert_can_mutate(self):
        assert not self._is_used, (
            'Cannot mutate a step that has already been added to a plan/step.')

    def _notify_is_used(self):
        self._is_used = True

    def Proto(self):
        return self._step

    def HasNets(self):
        return self._step.network is not None and (
            len(self._step.network) > 0)

    def HasSubsteps(self):
        return self._step.substep is not None and (
            len(self._step.substep) > 0)

    def Nets(self):
        return list(viewvalues(self._net_dict))

    def Substeps(self):
        return self._substeps

    def SetIter(self, num_iter):
        self._assert_can_mutate()
        self._step.num_iter = num_iter

    def SetCreateWorkspace(self, create_workspace):
        self._assert_can_mutate()
        self._step.create_workspace = create_workspace

    def SetNumConcurrentInstances(self, num_concurrent_instances):
        self._assert_can_mutate()
        self._step.num_concurrent_instances = num_concurrent_instances

    def SetOnlyOnce(self, only_once):
        self._assert_can_mutate()
        self._step.only_once = only_once

    def SetShouldStopBlob(self, should_stop_blob):
        assert isinstance(should_stop_blob, BlobReference), (
            "expects BlobReference here, got {}".format(type(should_stop_blob)))
        self._assert_can_mutate()
        self._step.should_stop_blob = str(should_stop_blob)

    def RunEveryMillis(self, interval):
        """
        Run this step every interval millisecods, as long as its
        siblings are still running. It is guaranteed that, after all
        siblings finish, this step will run at least one.

        This property is ignored for top-level ExecutionSteps.
        """
        self._step.run_every_ms = interval

    def SetReportNet(self, report_net, report_interval):
        """ DEPRECATED. Use RunEveryMillis instead. """
        self._assert_can_mutate()
        _add_net_to_dict(self._net_dict, report_net)
        self._step.report_net = get_net_name(report_net)
        self._step.report_interval = report_interval

    def AddSubstep(self, substep):
        self._assert_can_mutate()
        assert not self.HasNets(), 'Cannot have both network and substeps.'
        if isinstance(substep, ExecutionStep):
            substep._notify_is_used()
            if not substep.HasNets() and not substep.HasSubsteps():
                return self
            for net in substep.Nets():
                _add_net_to_dict(self._net_dict, net)
            self._substeps.append(substep)
            proto = substep.Proto()
        else:
            proto = substep
        self._step.substep.add().CopyFrom(proto)
        return self

    def SetConcurrentSubsteps(self, concurrent_substeps):
        self._assert_can_mutate()
        assert not self.HasNets(), 'Cannot have both network and substeps.'
        self._step.concurrent_substeps = concurrent_substeps

    def AddNet(self, net):
        self._assert_can_mutate()
        assert not self.HasSubsteps(), 'Cannot have both network and substeps.'
        assert isinstance(net, Net)
        _add_net_to_dict(self._net_dict, net)
        self._step.network.extend([get_net_name(net)])
        return self

    def get_all_attributes(self, name):
        """
        Return the list of all attributes under the given `name`, present in
        all of the nets used in this execution step and its children.
        """
        return [
            attr
            for net in viewvalues(self._net_dict)
            for attr in net.get_attributes(name)
        ]

    @classmethod
    def create_from_proto(cls, step_proto, net_obj_dict, net_proto_dict):
        """
        Create ExecutionStep from ExecutionStep protobuf recursively
        """
        assert isinstance(step_proto, caffe2_pb2.ExecutionStep)
        assert (len(step_proto.network) > 0 and len(step_proto.substep) == 0) or \
            (len(step_proto.network) == 0 and len(step_proto.substep) > 0)

        steps_or_nets = []
        if len(step_proto.substep) > 0:
            for substep_proto in step_proto.substep:
                steps_or_nets.append(ExecutionStep.create_from_proto(
                    substep_proto, net_obj_dict, net_proto_dict))
        else:
            for net_name in step_proto.network:
                if net_name not in net_obj_dict:
                    assert net_name in net_proto_dict
                    net = Net(net_proto_dict[net_name])
                    net_obj_dict[net_name] = net
                net = net_obj_dict[net_name]
                assert isinstance(net, Net)
                steps_or_nets.append(net)

        num_iter = step_proto.num_iter if step_proto.HasField('num_iter') else None
        concurrent_substeps = step_proto.concurrent_substeps if\
            step_proto.HasField('concurrent_substeps') else None
        should_stop_blob = BlobReference(step_proto.should_stop_blob) if\
            step_proto.HasField('should_stop_blob') else None
        only_once = step_proto.only_once if\
            step_proto.HasField('only_once') else None
        num_concurrent_instances = step_proto.num_concurrent_instances if\
            step_proto.HasField('num_concurrent_instances') else None
        create_workspace = step_proto.create_workspace if\
            step_proto.HasField('create_workspace') else None
        run_every_ms = step_proto.run_every_ms if\
            step_proto.HasField('run_every_ms') else None

        return execution_step(
            step_proto.name,
            steps_or_nets,
            num_iter=num_iter,
            report_net=None,        # DEPRECATED
            report_interval=None,   # DEPRECATED
            concurrent_substeps=concurrent_substeps,
            should_stop_blob=should_stop_blob,
            only_once=only_once,
            num_concurrent_instances=num_concurrent_instances,
            create_workspace=create_workspace,
            run_every_ms=run_every_ms)


def add_nets_in_order(step, net_list):
    proto = step.Proto()
    for substep in step.Substeps():
        add_nets_in_order(substep, net_list)
    for net in proto.network:
        if net not in net_list:
            net_list.append(net)
    # FIXME(azzolini): This is actually wrong. Report nets should be
    # instantiated first since they may run before any substep is run.
    # However, curerntly, Reporter depends on this behavior.
    if proto.report_net and proto.report_net not in net_list:
        net_list.append(proto.report_net)


class Plan(object):

    def __init__(self, name_or_step):
        self._plan = caffe2_pb2.PlanDef()
        self._net_dict = OrderedDict()
        self._steps = []    # A list of ExecutionStep
        if isinstance(name_or_step, ExecutionStep):
            self._plan.name = name_or_step.Name()
            self.AddStep(name_or_step)
        elif isinstance(name_or_step, basestring):
            self._plan.name = name_or_step
        else:
            raise ValueError('name_or_step must be a string or ExecutionStep')

    def __str__(self):
        return self._plan.name

    def Proto(self):
        return self._plan

    def AddNets(self, nets):
        for net in nets:
            if _add_net_to_dict(self._net_dict, net):
                assert isinstance(net, Net)
                self._plan.network.add().CopyFrom(net.Proto())

    def Nets(self):
        return list(viewvalues(self._net_dict))

    def AddStep(self, step):
        assert isinstance(step, ExecutionStep)
        step._notify_is_used()
        if not step.HasNets() and not step.HasSubsteps():
            return
        self._plan.execution_step.add().CopyFrom(step.Proto())
        self._steps.append(step)
        # nets need to be added to the plan in order of usage
        net_list = []
        add_nets_in_order(step, net_list)
        self.AddNets([step.get_net(n) for n in net_list])

    def Steps(self):
        return self._steps

    def get_all_attributes(self, name):
        """
        Return the list of all attributes under the given `name`, present in
        all of the nets used in this plan.
        """
        return [
            attr
            for net in viewvalues(self._net_dict)
            for attr in net.get_attributes(name)
        ]

    @classmethod
    def create_from_proto(cls, plan_proto):
        assert isinstance(plan_proto, caffe2_pb2.PlanDef)
        plan = Plan(plan_proto.name)
        plan._plan.CopyFrom(plan_proto)
        del plan._plan.network[:]
        del plan._plan.execution_step[:]

        net_obj_dict = {}
        net_proto_dict = {}
        for net_proto in plan_proto.network:
            assert net_proto.name not in net_proto_dict
            net_proto_dict[net_proto.name] = net_proto

        for step_proto in plan_proto.execution_step:
            step = ExecutionStep.create_from_proto(
                step_proto, net_obj_dict, net_proto_dict)
            plan.AddStep(step)

        return plan


def to_execution_step(step_or_nets, default_name=None):
    from caffe2.python.net_builder import NetBuilder
    if isinstance(step_or_nets, ExecutionStep):
        return step_or_nets

    stop_blob = None
    if not default_name and hasattr(step_or_nets, 'name'):
        default_name = step_or_nets.name
    if isinstance(step_or_nets, NetBuilder):
        stop_blob = step_or_nets._stop_blob
        step_or_nets = step_or_nets.get()
    return execution_step(
        default_name, step_or_nets, should_stop_blob=stop_blob)


def execution_step(default_name,
                   steps_or_nets,
                   num_iter=None,
                   report_net=None,
                   report_interval=None,
                   concurrent_substeps=None,
                   should_stop_blob=None,
                   only_once=None,
                   num_concurrent_instances=None,
                   create_workspace=False,
                   run_every_ms=None):
    """
    Helper for creating an ExecutionStep.
    - steps_or_nets can be:
      - None
      - Net
      - ExecutionStep
      - list<Net>
      - list<ExecutionStep>
    - should_stop_blob is either None or a scalar boolean blob.
      - This blob is checked AFTER every substeps/subnets.
      - If specified and true, then this step will return immediately.
      - Be sure to handle race conditions if setting from concurrent threads.
    - if no should_stop_blob or num_iter is provided, defaults to num_iter=1
    """
    assert should_stop_blob is None or num_iter is None, (
        'Cannot set both should_stop_blob and num_iter.')
    if should_stop_blob is None and num_iter is None:
        num_iter = 1

    step = ExecutionStep(default_name)
    if should_stop_blob is not None:
        step.SetShouldStopBlob(should_stop_blob)
    if num_iter is not None:
        step.SetIter(num_iter)
    if only_once is not None:
        step.SetOnlyOnce(only_once)
    if concurrent_substeps is not None:
        step.SetConcurrentSubsteps(concurrent_substeps)
    if report_net is not None:
        assert report_interval is not None
        step.SetReportNet(report_net, report_interval)
    if num_concurrent_instances is not None:
        step.SetNumConcurrentInstances(num_concurrent_instances)
    if create_workspace:
        step.SetCreateWorkspace(True)
    if run_every_ms:
        step.RunEveryMillis(run_every_ms)

    if isinstance(steps_or_nets, ExecutionStep):
        step.AddSubstep(steps_or_nets)
    elif isinstance(steps_or_nets, Net):
        step.AddNet(steps_or_nets)
    elif isinstance(steps_or_nets, list):
        if all(isinstance(x, Net) for x in steps_or_nets):
            for x in steps_or_nets:
                step.AddNet(x)
        else:
            for x in steps_or_nets:
                step.AddSubstep(to_execution_step(x))
    elif steps_or_nets:
        raise ValueError(
            'steps_or_nets must be a step, a net, or a list of nets or steps.')
    return step


def scoped_execution_step(name, *args, **kwargs):
    """Same as execution_step() except that the step name is scoped."""
    default_name = ScopedName(name) if name else name
    return execution_step(default_name, *args, **kwargs)


def _extract_stacktrace():
    '''
    This function extracts stacktrace without file system access
    by purely using sys._getframe() and removes part that belongs to
    this file (core.py). We are not using inspect module because
    its just a wrapper on top of sys._getframe() whose
    logic is based on accessing source files on disk - exactly what
    we are trying to avoid here. Same stands for traceback module

    The reason for file system access avoidance is that
    if code is located on an NFS, file access might be slow

    Function returns a list of tuples (file_name, line_number, function)
    '''

    result = []
    # Ignore top 3 layers of stack: this function, _CreateAndAddToSelf, and
    # whatever calls _CreateAndAddToSelf (either __getattr__ or Python)
    frame = sys._getframe(3)
    # We just go down the frame stack in a loop
    while frame:
        # Its important to extract information from the frame here
        # as frame's current line most probably will change later.
        result.append((frame.f_code.co_filename, frame.f_lineno, frame.f_code.co_name))
        frame = frame.f_back
    return result


SetPerOpEnginePref = C.set_per_op_engine_pref
SetGlobalEnginePref = C.set_global_engine_pref
SetEnginePref = C.set_engine_pref
SetOpEnginePref = C.set_op_engine_pref<|MERGE_RESOLUTION|>--- conflicted
+++ resolved
@@ -58,13 +58,9 @@
 _REGISTERED_OPERATORS = _GetRegisteredOperators()
 
 
-<<<<<<< HEAD
-def RefreshRegisteredOperators():
-=======
 def RefreshRegisteredOperators(trigger_lazy=True):
     if trigger_lazy:
         TriggerLazyImport()
->>>>>>> 48acdfd5
     global _REGISTERED_OPERATORS
     _REGISTERED_OPERATORS = _GetRegisteredOperators()
 
@@ -73,10 +69,7 @@
 
 
 def GlobalInit(args):
-<<<<<<< HEAD
-=======
     TriggerLazyImport()
->>>>>>> 48acdfd5
     _GLOBAL_INIT_ARGS.extend(args[1:])
     C.global_init(args)
 
@@ -90,10 +83,7 @@
 
 
 def IsOperatorWithEngine(op_type, engine):
-<<<<<<< HEAD
-=======
     TriggerLazyImport()
->>>>>>> 48acdfd5
     return C.op_registry_key(op_type, engine) in _REGISTERED_OPERATORS
 
 
@@ -293,10 +283,7 @@
             op_type, *args, **kwargs)
 
     def __dir__(self):
-<<<<<<< HEAD
-=======
         TriggerLazyImport()
->>>>>>> 48acdfd5
         additional_methods = [
             op
             for op in _REGISTERED_OPERATORS
@@ -2233,10 +2220,7 @@
             op_type, *args, **kwargs)
 
     def __dir__(self):
-<<<<<<< HEAD
-=======
         TriggerLazyImport()
->>>>>>> 48acdfd5
         additional_methods = [
             op
             for op in _REGISTERED_OPERATORS
