from __future__ import absolute_import, division, print_function, unicode_literals
from .quantize import *  # noqa: F401
from .observer import *  # noqa: F401
from .QConfig import *  # noqa: F401
from .fake_quantize import *  # noqa: F401
from .fuse_modules import fuse_modules  # noqa: F401

def default_eval_fn(model, calib_data):
    r"""
    Default evaluation function takes a torch.utils.data.Dataset or a list of
    input Tensors and run the model on the dataset
    """
    for data, target in calib_data:
        model(data)

_all__ = [
    'QuantWrapper', 'QuantStub', 'DeQuantStub', 'DEFAULT_MODULE_MAPPING',
    # Top level API for quantizing a float model
    'quantize',
    # Sub functions called by quantize
    'prepare', 'convert',
    # Sub functions for `prepare` and `swap_module`
    'propagate_qconfig', 'add_quant_dequant', 'add_observer', 'swap_module',
    'default_eval_fn',
    # Observers
    'Observer', 'WeightObserver', 'observer', 'default_observer',
    'default_weight_observer',
    # QConfig
    'QConfig', 'default_qconfig',
    # QAT utilities
    'default_qat_qconfig', 'prepare_qat', 'quantize_qat',
<<<<<<< HEAD
    # Dynamic quantization utilities
    'quantize_dynamic',
=======
    # module transformations
    'fuse_modules',
>>>>>>> 93accfeb
]<|MERGE_RESOLUTION|>--- conflicted
+++ resolved
@@ -29,11 +29,8 @@
     'QConfig', 'default_qconfig',
     # QAT utilities
     'default_qat_qconfig', 'prepare_qat', 'quantize_qat',
-<<<<<<< HEAD
+    # module transformations
+    'fuse_modules',
     # Dynamic quantization utilities
     'quantize_dynamic',
-=======
-    # module transformations
-    'fuse_modules',
->>>>>>> 93accfeb
 ]