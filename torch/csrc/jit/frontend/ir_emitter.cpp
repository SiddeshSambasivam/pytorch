--- conflicted
+++ resolved
@@ -1687,18 +1687,6 @@
         graph->createStore(x, fv)->insertBefore(false_block->return_node());
       }
 
-<<<<<<< HEAD
-      auto unified = unifyTypes(tv->type(), fv->type());
-
-      // If the variable we're looking at is known to be Union[T1, T2],
-      // then it's okay to have one branch return T1 and the other
-      // return T2. (We're not actually going to use `unified` again;
-      // it's acting as a flag)
-      c10::optional<TypePtr> full_true_type = environment_stack->getType(x);
-      c10::optional<TypePtr> full_false_type = environment_stack->getType(x);
-      if (full_true_type && full_false_type && !unified) {
-        unified = unifyTypes(*full_true_type, *full_false_type);
-=======
       // If we already know that the type is a Union, then we want to
       // allow heterogeneous types to be unified
       c10::optional<TypePtr> full_type = environment_stack->getType(x);
@@ -1723,7 +1711,6 @@
         } else {
           unified = nullptr;
         }
->>>>>>> 95817ea9
       }
 
       // attempt to unify the types. we allow variables to be set to different
