--- conflicted
+++ resolved
@@ -76,13 +76,8 @@
   // Verify outputs
   for (int i = 0; i < iter; ++i) {
     const auto expected = worldSize * i;
-<<<<<<< HEAD
-    auto data = allTensors[i][0].data_ptr<float>();
-    for (auto j = 0; j < allTensors[i][0].numel(); ++j) {
-=======
     auto data = outputTensors[i][0].data_ptr<float>();
     for (auto j = 0; j < outputTensors[i][0].numel(); ++j) {
->>>>>>> 8be5b1ca
       if (data[j] != expected) {
         throw std::runtime_error("BOOM!");
       }
@@ -114,13 +109,8 @@
   // Verify outputs
   for (int i = 0; i < iter; ++i) {
     const auto expected = i;
-<<<<<<< HEAD
-    auto data = allTensors[i][0].data_ptr<float>();
-    for (auto j = 0; j < allTensors[i][0].numel(); ++j) {
-=======
     auto data = outputTensors[i][0].data_ptr<float>();
     for (auto j = 0; j < outputTensors[i][0].numel(); ++j) {
->>>>>>> 8be5b1ca
       if (data[j] != expected) {
         throw std::runtime_error("BOOM!");
       }
@@ -149,13 +139,8 @@
     // Verify outputs
     for (int i = 0; i < iter; ++i) {
       const auto expected = worldSize * i;
-<<<<<<< HEAD
-      auto data = allTensors[i][0].data_ptr<float>();
-      for (auto j = 0; j < allTensors[i][0].numel(); ++j) {
-=======
       auto data = outputTensors[i][0].data_ptr<float>();
       for (auto j = 0; j < outputTensors[i][0].numel(); ++j) {
->>>>>>> 8be5b1ca
         if (data[j] != expected) {
           throw std::runtime_error("BOOM!");
         }
@@ -194,13 +179,8 @@
   for (int i = 0; i < iter; ++i) {
     for (int j = 0; j < worldSize; ++j) {
       const auto expected = i * j;
-<<<<<<< HEAD
-      auto data = allOutputTensors[i][0][j].data_ptr<float>();
-      for (auto k = 0; k < allOutputTensors[i][0][j].numel(); ++k) {
-=======
       auto data = outputTensors[i][j].data_ptr<float>();
       for (auto k = 0; k < outputTensors[i][j].numel(); ++k) {
->>>>>>> 8be5b1ca
         if (data[k] != expected) {
           throw std::runtime_error("BOOM!");
         }
@@ -243,13 +223,8 @@
     for (int i = 0; i < iter; ++i) {
       for (int j = 0; j < worldSize; ++j) {
         const auto expected = i * j;
-<<<<<<< HEAD
-        auto data = allOutputTensors[i][0][j].data_ptr<float>();
-        for (auto k = 0; k < allOutputTensors[i][0][j].numel(); ++k) {
-=======
         auto data = outputTensors[i][j].data_ptr<float>();
         for (auto k = 0; k < outputTensors[i][j].numel(); ++k) {
->>>>>>> 8be5b1ca
           if (data[k] != expected) {
             throw std::runtime_error("BOOM!");
           }
@@ -298,13 +273,8 @@
   for (int i = 0; i < iter; ++i) {
     for (int j = 0; j < worldSize; ++j) {
       const auto expected = i * j;
-<<<<<<< HEAD
-      auto data = allTensors[i][0].data_ptr<float>();
-      for (auto k = 0; k < allTensors[i][0].numel(); ++k) {
-=======
       auto data = outputTensors[i][0].data_ptr<float>();
       for (auto k = 0; k < outputTensors[i][0].numel(); ++k) {
->>>>>>> 8be5b1ca
         if (data[k] != expected) {
           throw std::runtime_error("BOOM!");
         }
@@ -345,20 +315,6 @@
         works.push_back(std::move(work));
       }
     }
-<<<<<<< HEAD
-    waitWork(pg, works);
-    // Verify outputs
-    for (int i = 0; i < iter; ++i) {
-      if (recvAnysource && srcRanks[i] != 0) {
-        throw std::runtime_error("src rank is wrong for recvAnysource");
-      }
-      const auto expected = i;
-      auto data = allTensors[i][0].data_ptr<float>();
-      for (auto j = 0; j < allTensors[i][0].numel(); ++j) {
-        if (data[j] != expected) {
-          throw std::runtime_error("BOOM!");
-        }
-=======
   }
 
   auto outputTensors = waitWork(pg, works);
@@ -383,7 +339,6 @@
     for (auto j = 0; j < outputTensors[i][0].numel(); ++j) {
       if (data[j] != expected) {
         throw std::runtime_error("BOOM!");
->>>>>>> 8be5b1ca
       }
     }
   }
