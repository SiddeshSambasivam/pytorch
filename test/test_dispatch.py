import torch._C as C
from torch.testing._internal.common_utils import TestCase, run_tests
from torch._python_dispatcher import PythonDispatcher

from collections import namedtuple
import itertools
import os
import re
import torch.utils.cpp_extension

# TODO: Expand the dispatcher API to be a generic API for interfacing with
# the dispatcher from Python!
#
# These are exhaustive tests for commutativity of dispatch behavior.  If you're
# looking for more usage-info style tests, check op_registration_test.cpp
#
# Things not tested here:
#   - Listeners
#   - Top level namespace registrations
#   - Fallback
#   - Exotic overloads of CppFunction/schema
#
# Things not directly tested here:
#   - Internal state of Dispatcher makes sense.  This is indirectly
#     tested by the invariant testing

Result = namedtuple('Result', 'state table provenance')

dispatch_keys_to_check = (
    'Undefined',
    'CPU',
    'CUDA',
    'XLA',
    'AutogradOther',
    'AutogradCPU',
    'AutogradCUDA',
    'AutogradXLA')

def extract_dispatch_table_with_keys(table, dispatch_keys):
    extracted = ''
    table_entries = table.split('\n')
    regex = re.compile(r"registered at .*FallbackKernel\.cpp.*(\[)")
    for k in dispatch_keys:
        for t in table_entries:
            if t.startswith(k):
                # mask out file:line info for in-tree backend fallback
                entry = regex.sub('registered in pytorch framework [', t)
                extracted += (entry + '\n')
    return extracted

class TestDispatch(TestCase):
    namespace_index = 0

    def test_all_invariants(self):
        # Check that the regular stuff is OK!
        C._dispatch_check_all_invariants()

    # You probably don't want to call this directly; if your constructors
    # don't commute, you can still run commute with a fixed ctor_order
    # so that you can test that the destructors still commute
    def run_ops(self, name, ops, ctor_order=None, dtor_order=None,
                results=None, expect_raises=False):
        """
        Given a list of operator registrations, run the registrations in the
        order specified by ctor_order, and then run the deregistrations in
        dtor_order.

        If results is specified, intermediate results are checked for consistency
        with results stored in results (and stored in results if this is the
        first time we've seen them).  Results are expected to be equivalent
        modulo commutativity and inverses (thus, results is keyed on a frozenset
        of in effect registrations from ops).  Results stores namedtuple
        Result[state, table, provenance], where state is a string that contains
        non-derived kernel registered or error message if it doesn't pass;
        table is a string that contains computed dispatch table entries;
        provenance is a string that describes how exactly we got this string.

        If expect_raises is True, it is not an error to raise an exception.  Instead,
        we'll store the exception string (instead of the dispatcher state)
        in results.  In principle we should flag these differently, but it's
        very obvious when you get an error in one case but not another.
        """
        # By allocating every test into a fresh namespace, this makes it less
        # likely that a bug in the testing framework will result in tests
        # interfering with each other
        self.__class__.namespace_index += 1
        if results is None:
            results = {}
        if ctor_order is None:
            ctor_order = list(range(len(ops)))
        if dtor_order is None:
            dtor_order = list(reversed(ctor_order))
        # Refs which retain the c10::Module object so we can explicitly control
        # when each deregistration happens (deregistration occurs when the
        # object gets deallocated).
        refs = [None] * len(ops)
        # Keep track of the set "in effect" registrations
        active_ops = set()

        # double underscore to make it less likely we conflict with something
        # else
        test_namespace = "__test{}__".format(self.namespace_index)

        def check_invariants(actual_provenance):
            C._dispatch_check_invariants(name)
            # Normalize the test namespace so that expected outputs are stable
            actual_state = C._dispatch_dump(
                "{}::{}".format(test_namespace, name)).replace(test_namespace, "test")
            actual_table = C._dispatch_dump_table(
                "{}::{}".format(test_namespace, name)).replace(test_namespace, "test")
            expected_state, expected_table, expected_provenance = results.setdefault(
                frozenset(active_ops),
                Result(actual_state, actual_table, actual_provenance)
            )
            self.assertMultiLineEqual(
                expected_state, actual_state,
                "expected from {}; actual from {}"
                .format(expected_provenance, actual_provenance)
            )
            self.assertMultiLineEqual(
                expected_table, actual_table,
                "expected from {}; actual from {}"
                .format(expected_provenance, actual_provenance)
            )

        results.setdefault(frozenset(), Result("", "", "hardcoded initial state"))
        check_invariants("initial state")
        # In the order specified by ctor_order, run registrations
        set_to_report = frozenset(range(len(ops)))
        for i, op_ix in enumerate(ctor_order):
            # It would be better to DEF here, but because we manage
            # lifetime of multiple registrations with multiple Library
            # references (refs), we can't deal with the strict checking
            # from DEF.
            refs[op_ix] = C._dispatch_library("FRAGMENT", test_namespace, "")
            active_ops.add(op_ix)
            try:
                ops[op_ix](refs[op_ix])
                check_invariants("running ctors {}".format(ctor_order[:i + 1]))
            except RuntimeError as e:
                if not expect_raises:
                    raise
                actual = str(e).replace(test_namespace, "test")
                actual = actual.split("\nException raised from ")[0]
                expected, _, expected_provenance = results.setdefault(
                    frozenset(active_ops),
                    Result(actual, "", "error after running ctors {}".format(ctor_order[:i + 1]))
                )
                self.assertMultiLineEqual(expected, actual, expected_provenance)
                set_to_report = frozenset(active_ops)
                active_ops.remove(op_ix)
                # NB: this finally test asserts that if a registrations fails,
                # the dispatcher is left in the same state *that it was before*!
                check_invariants(
                    "running ctors {} and then failing to run ctor {} "
                    "(did this failure leave the dispatcher in a wedged state? "
                    "it shouldn't!)"
                    .format(ctor_order[:i], op_ix))
                break
        last_ctor = i
        if expect_raises and len(active_ops) == len(ops):
            # Destroy references first, as some test frameworks (like pytest)
            # will retain references in the exception raised by assertTrue! EW!
            refs = None
            self.assertTrue(
                False,
                "expected exception to be raised, but nothing was raised "
                "(after running ctors {})".format(ctor_order))
        # In the order specified by dtor_order, run deregistrations
        for i, op_ix in enumerate(dtor_order):
            # Trigger a destruction
            refs[op_ix] = None
            # discard not remove, since we may not have actually deregistered
            # anything if there was an error raised
            if expect_raises:
                active_ops.discard(op_ix)
            else:
                active_ops.remove(op_ix)
            check_invariants(
                "running ctors {}, then running dtors {}"
                .format(ctor_order[:last_ctor + 1], dtor_order[:i + 1])
            )
        return results[set_to_report][0]

    # Operator registrations are commutative (as static initializers can
    # run in any order) and invertible (by deregistration).  (Subject
    # to some caveats: some legacy behavior in the system are not commutative--
    # we want to get rid of these!)
    #
    # So while in principle we could simply test a set of operations
    # by just running them one by one in the order specified by the user,
    # we can get more assurance about these extra properties by doing
    # more work:
    #
    # 1. Don't run the registrations once in a fixed order: run every possible
    #    permutation.  Similarly, run every permutation of deregistration order.
    #
    # 2. Don't just check the end state of the dispatcher: for every
    #    subset of operator registrations, ensure that the computed
    #    intermediate state is path independent.  One thing to note:
    #    in this function, we assume each operation is unique.  In general,
    #    there may be duplicated registrations, but these are usually
    #    idempotent or legacy.  We test for behavior here separately.
    #
    # NB: checking all permutations means this function is exponential in
    # the length of ops!  So don't pass too many ops to this function!
    def commute(self, name, ops, ctor_order=None, expect_raises=False):
        results = {}

        def go(ctor_order):
            for dtor_order in itertools.permutations(range(len(ops))):
                self.run_ops(
                    name, ops, ctor_order, dtor_order,
                    results=results, expect_raises=expect_raises)

        if ctor_order is not None:
            go(ctor_order)
        else:
            for ctor_order in itertools.permutations(range(len(ops))):
                go(ctor_order)

        # Return the "full" Result namedtuple after all operations are run.
        # If this KeyErrors, that means that there did not exist any
        # ordering of ctors which got us to the "end".  That's an
        # error in test construction: it means you could have
        # factored the test into two smaller ones.
        return results[frozenset(range(len(ops)))]

    def test_def(self):
        state = self.commute("foo", [
            # m.def("foo(Tensor x) -> Tensor")
            lambda m: m.def_("foo(Tensor x) -> Tensor"),
            # m.impl("test_def", [](const Tensor& x) { return x })
            lambda m: m.impl_t_t("foo"),
            # m.impl("test_def", kCPU, [](const Tensor& x) { return x })
            lambda m: m.impl_t_t("foo", dispatch="CPU"),
            # m.impl("test_def", kAutograd, [](const Tensor& x) { return x })
            lambda m: m.impl_t_t("foo", dispatch="Autograd"),
            # m.impl("test_def", kAutogradCPU, [](const Tensor& x) { return x })
            lambda m: m.impl_t_t("foo", dispatch="AutogradCPU")
        ]).state
        self.assertExpectedInline(state, '''\
name: test::foo
schema: test::foo(Tensor x) -> (Tensor)
debug: registered at /dev/null:0
alias analysis kind: FROM_SCHEMA
CPU: impl_t_t :: (Tensor _0) -> (Tensor _0) [ boxed unboxed ]
AutogradCPU: impl_t_t :: (Tensor _0) -> (Tensor _0) [ boxed unboxed ]
Autograd[alias]: impl_t_t :: (Tensor _0) -> (Tensor _0) [ boxed unboxed ]
CompositeImplicitAutograd[alias]: impl_t_t :: (Tensor _0) -> (Tensor _0) [ boxed unboxed ]
''')

    def test_def_impl_schema_mismatch(self):
        # NB: an impl-impl mismatch is not reported eagerly; you'll find out
        # about it because one of them won't match with def
        state = self.commute("foo", [
            # m.def("foo(Tensor x, Tensor y) -> Tensor")
            lambda m: m.def_("foo(Tensor x, Tensor y) -> Tensor"),
            # m.impl("foo", [](const Tensor & x) { return x })
            lambda m: m.impl_t_t("foo"),
        ], expect_raises=True).state
        self.assertExpectedInline(state, '''\
Inferred operator schema for a C++ kernel function doesn't match the expected function schema.
  operator: test::foo
  expected schema: test::foo(Tensor x, Tensor y) -> (Tensor)
    registered at /dev/null:0
  inferred schema: (Tensor _0) -> (Tensor _0)
    impl_t_t
  reason: The number of arguments is different. 2 vs 1.''')

    def test_def_with_inference(self):
        state = self.commute("foo", [
            # m.def("foo", [](const Tensor & x) { return x })
            lambda m: m.def_name_t_t("foo"),
            # m.impl("foo", torch::kCPU, [](const Tensor & x) { return x })
            lambda m: m.impl_t_t("foo", "CPU"),
            # m.impl("foo", torch::kAutograd, [](const Tensor & x) { return x })
            lambda m: m.impl_t_t("foo", "Autograd"),
            # m.impl("foo", torch::kAutogradCPU, [](const Tensor & x) { return x })
            lambda m: m.impl_t_t("foo", "AutogradCPU")
        ]).state
        self.assertExpectedInline(state, '''\
name: test::foo
schema: test::foo(Tensor _0) -> (Tensor _0)
debug: registered at /dev/null:0
alias analysis kind: CONSERVATIVE
CPU: impl_t_t :: (Tensor _0) -> (Tensor _0) [ boxed unboxed ]
AutogradCPU: impl_t_t :: (Tensor _0) -> (Tensor _0) [ boxed unboxed ]
Autograd[alias]: impl_t_t :: (Tensor _0) -> (Tensor _0) [ boxed unboxed ]
CompositeImplicitAutograd[alias]: default_def_name_t_t :: (Tensor _0) -> (Tensor _0) [ boxed unboxed ]
''')

    def test_def_only(self):
        state = self.commute("foo", [
            # m.def("foo(Tensor x, Tensor y) -> Tensor")
            lambda m: m.def_("foo(Tensor x, Tensor y) -> Tensor"),
        ]).state
        self.assertExpectedInline(state, '''\
name: test::foo
schema: test::foo(Tensor x, Tensor y) -> (Tensor)
debug: registered at /dev/null:0
alias analysis kind: FROM_SCHEMA
''')

    def test_impl_only(self):
        state = self.commute("foo", [
            # m.impl("foo", [](const Tensor& x) { return x })
            lambda m: m.impl_t_t("foo"),
            # m.impl("foo", torch::kCPU, [](const Tensor& x) { return x })
            lambda m: m.impl_t_t("foo", "CPU"),
            # m.impl("foo", torch::kAutograd, [](const Tensor& x) { return x })
            lambda m: m.impl_t_t("foo", "Autograd"),
            # m.impl("foo", torch::kAutogradCPU, [](const Tensor& x) { return x })
            lambda m: m.impl_t_t("foo", "AutogradCPU")
        ]).state
        self.assertExpectedInline(state, '''\
name: test::foo
schema: (none)
CPU: impl_t_t :: (Tensor _0) -> (Tensor _0) [ boxed unboxed ]
AutogradCPU: impl_t_t :: (Tensor _0) -> (Tensor _0) [ boxed unboxed ]
Autograd[alias]: impl_t_t :: (Tensor _0) -> (Tensor _0) [ boxed unboxed ]
CompositeImplicitAutograd[alias]: impl_t_t :: (Tensor _0) -> (Tensor _0) [ boxed unboxed ]
''')

    def test_computed_table(self):
        result = self.commute("foo", [
            # m.def("foo", [](const Tensor & x) { return x })
            lambda m: m.def_name_t_t("foo"),
            # m.impl("foo", torch::kCPU, [](const Tensor & x) { return x })
            lambda m: m.impl_t_t("foo", "CPU", debug="fn_cpu"),
            # m.impl("foo", torch::kCUDA, [](const Tensor & x) { return x })
            lambda m: m.impl_t_t("foo", "XLA", debug="fn_xla"),
            # m.impl("foo", torch::kAutograd, [](const Tensor & x) { return x })
            lambda m: m.impl_t_t("foo", "Autograd", debug="fn_autograd"),
            # m.impl("foo", torch::kAutogradCPU, [](const Tensor & x) { return x })
            lambda m: m.impl_t_t("foo", "AutogradCPU", debug="fn_autogradcpu")
        ])
        state, table = result.state, result.table
        self.assertExpectedInline(state, '''\
name: test::foo
schema: test::foo(Tensor _0) -> (Tensor _0)
debug: registered at /dev/null:0
alias analysis kind: CONSERVATIVE
CPU: fn_cpu :: (Tensor _0) -> (Tensor _0) [ boxed unboxed ]
XLA: fn_xla :: (Tensor _0) -> (Tensor _0) [ boxed unboxed ]
AutogradCPU: fn_autogradcpu :: (Tensor _0) -> (Tensor _0) [ boxed unboxed ]
Autograd[alias]: fn_autograd :: (Tensor _0) -> (Tensor _0) [ boxed unboxed ]
CompositeImplicitAutograd[alias]: default_def_name_t_t :: (Tensor _0) -> (Tensor _0) [ boxed unboxed ]
''')

        # computed dispatch table is too big, so we only check on a few entries we're interested in.
        extracted_table = extract_dispatch_table_with_keys(table, dispatch_keys_to_check)

        self.assertExpectedInline(extracted_table, '''\
Undefined: default_def_name_t_t [math kernel]
CPU: fn_cpu [kernel]
CUDA: default_def_name_t_t [math kernel]
XLA: fn_xla [kernel]
AutogradOther: default_def_name_t_t [math kernel]
AutogradCPU: fn_autogradcpu [kernel]
AutogradCUDA: default_def_name_t_t [math kernel]
AutogradXLA: fn_autograd [autograd kernel]
''')

    def test_computed_table_with_cpu_math_autogradcpu_fallthrough(self):
        global_m = C._dispatch_library("IMPL", "_", "AutogradCPU")
        result = self.commute("foo", [
            # m.def("foo", [](const Tensor & x) { return x })
            lambda m: m.def_name_t_t("foo"),
            # m.impl("foo", torch::kCPU, [](const Tensor & x) { return x })
            lambda m: m.impl_t_t("foo", "CPU"),
        ])
        state, table = result.state, result.table
        self.assertExpectedInline(state, '''\
name: test::foo
schema: test::foo(Tensor _0) -> (Tensor _0)
debug: registered at /dev/null:0
alias analysis kind: CONSERVATIVE
CPU: impl_t_t :: (Tensor _0) -> (Tensor _0) [ boxed unboxed ]
CompositeImplicitAutograd[alias]: default_def_name_t_t :: (Tensor _0) -> (Tensor _0) [ boxed unboxed ]
''')

        # computed dispatch table is too big, so we only check on a few entries we're interested in.
        extracted_table = extract_dispatch_table_with_keys(table, dispatch_keys_to_check)

        self.assertExpectedInline(extracted_table, '''\
Undefined: default_def_name_t_t [math kernel]
CPU: impl_t_t [kernel]
CUDA: default_def_name_t_t [math kernel]
XLA: default_def_name_t_t [math kernel]
AutogradOther: default_def_name_t_t [math kernel]
AutogradCPU: fallthrough registered in pytorch framework [backend fallback]
AutogradCUDA: default_def_name_t_t [math kernel]
AutogradXLA: default_def_name_t_t [math kernel]
''')

    def test_computed_table_with_math(self):
        global_m = C._dispatch_library("IMPL", "_", "AutogradCPU")
        result = self.commute("foo", [
            # m.def("foo(Tensor x) -> Tensor")
            lambda m: m.def_("foo(Tensor x) -> Tensor"),
            # m.impl("foo", torch::kCompositeImplicitAutograd, [](const Tensor & x) { return x })
            lambda m: m.impl_t_t("foo", "CompositeImplicitAutograd"),
        ])
        state, table = result.state, result.table
        self.assertExpectedInline(state, '''\
name: test::foo
schema: test::foo(Tensor x) -> (Tensor)
debug: registered at /dev/null:0
alias analysis kind: FROM_SCHEMA
CompositeImplicitAutograd[alias]: impl_t_t :: (Tensor _0) -> (Tensor _0) [ boxed unboxed ]
''')

        # computed dispatch table is too big, so we only check on a few entries we're interested in.
        extracted_table = extract_dispatch_table_with_keys(table, dispatch_keys_to_check)

        self.assertExpectedInline(extracted_table, '''\
Undefined: impl_t_t [math kernel]
CPU: impl_t_t [math kernel]
CUDA: impl_t_t [math kernel]
XLA: impl_t_t [math kernel]
AutogradOther: impl_t_t [math kernel]
AutogradCPU: impl_t_t [math kernel]
AutogradCUDA: impl_t_t [math kernel]
AutogradXLA: impl_t_t [math kernel]
''')

    def test_computed_table_with_cpu_math(self):
        global_m = C._dispatch_library("IMPL", "_", "AutogradCPU")
        result = self.commute("foo", [
            # m.def("foo(Tensor x) -> Tensor")
            lambda m: m.def_("foo(Tensor x) -> Tensor"),
            # m.impl("foo", torch::kCPU, [](const Tensor & x) { return x })
            lambda m: m.impl_t_t("foo", "CPU", debug="fn_cpu"),
            # m.impl("foo", torch::kCompositeImplicitAutograd, [](const Tensor & x) { return x })
            lambda m: m.impl_t_t("foo", "CompositeImplicitAutograd", debug="fn_math"),
        ])
        state, table = result.state, result.table
        self.assertExpectedInline(state, '''\
name: test::foo
schema: test::foo(Tensor x) -> (Tensor)
debug: registered at /dev/null:0
alias analysis kind: FROM_SCHEMA
CPU: fn_cpu :: (Tensor _0) -> (Tensor _0) [ boxed unboxed ]
CompositeImplicitAutograd[alias]: fn_math :: (Tensor _0) -> (Tensor _0) [ boxed unboxed ]
''')

        # computed dispatch table is too big, so we only check on a few entries we're interested in.
        extracted_table = extract_dispatch_table_with_keys(table, dispatch_keys_to_check)

        self.assertExpectedInline(extracted_table, '''\
Undefined: fn_math [math kernel]
CPU: fn_cpu [kernel]
CUDA: fn_math [math kernel]
XLA: fn_math [math kernel]
AutogradOther: fn_math [math kernel]
AutogradCPU: fallthrough registered in pytorch framework [backend fallback]
AutogradCUDA: fn_math [math kernel]
AutogradXLA: fn_math [math kernel]
''')

    def test_computed_table_with_autograd(self):
        global_m = C._dispatch_library("IMPL", "_", "AutogradCPU")
        result = self.commute("foo", [
            # m.def("foo(Tensor x) -> Tensor")
            lambda m: m.def_("foo(Tensor x) -> Tensor"),
            # m.impl("foo", torch::kAutograd, [](const Tensor & x) { return x })
            lambda m: m.impl_t_t("foo", "Autograd"),
        ])
        state, table = result.state, result.table
        self.assertExpectedInline(state, '''\
name: test::foo
schema: test::foo(Tensor x) -> (Tensor)
debug: registered at /dev/null:0
alias analysis kind: FROM_SCHEMA
Autograd[alias]: impl_t_t :: (Tensor _0) -> (Tensor _0) [ boxed unboxed ]
''')

        # computed dispatch table is too big, so we only check on a few entries we're interested in.
        extracted_table = extract_dispatch_table_with_keys(table, dispatch_keys_to_check)

        self.assertExpectedInline(extracted_table, '''\
AutogradOther: impl_t_t [autograd kernel]
AutogradCPU: impl_t_t [autograd kernel]
AutogradCUDA: impl_t_t [autograd kernel]
AutogradXLA: impl_t_t [autograd kernel]
''')

    # Now that catchAll maps to CompositeImplicitAutograd, registering to both
    # catchAll and CompositeImplicitAutograd breaks commutativity.
    def test_computed_table_with_cpu_autograd_math(self):
        result = self.commute("foo", [
            # m.def("foo(Tensor x) -> Tensor")
            lambda m: m.def_("foo(Tensor x) -> Tensor"),
            # m.impl("foo", torch::kCPU, [](const Tensor & x) { return x })
            lambda m: m.impl_t_t("foo", "CPU", debug="fn_cpu"),
            # m.impl("foo", torch::kAutograd, [](const Tensor & x) { return x })
            lambda m: m.impl_t_t("foo", "Autograd", debug="fn_autograd"),
            # m.impl("foo", torch::kCompositeImplicitAutograd, [](const Tensor & x) { return x })
            lambda m: m.impl_t_t("foo", "CompositeImplicitAutograd", debug="fn_math"),
        ])
        state, table = result.state, result.table
        self.assertExpectedInline(state, '''\
name: test::foo
schema: test::foo(Tensor x) -> (Tensor)
debug: registered at /dev/null:0
alias analysis kind: FROM_SCHEMA
CPU: fn_cpu :: (Tensor _0) -> (Tensor _0) [ boxed unboxed ]
Autograd[alias]: fn_autograd :: (Tensor _0) -> (Tensor _0) [ boxed unboxed ]
CompositeImplicitAutograd[alias]: fn_math :: (Tensor _0) -> (Tensor _0) [ boxed unboxed ]
''')

        # computed dispatch table is too big, so we only check on a few entries we're interested in.
        extracted_table = extract_dispatch_table_with_keys(table, dispatch_keys_to_check)

        self.assertExpectedInline(extracted_table, '''\
Undefined: fn_math [math kernel]
CPU: fn_cpu [kernel]
CUDA: fn_math [math kernel]
XLA: fn_math [math kernel]
AutogradOther: fn_math [math kernel]
AutogradCPU: fn_autograd [autograd kernel]
AutogradCUDA: fn_math [math kernel]
AutogradXLA: fn_math [math kernel]
''')

    def test_computed_table_with_ambiguous_autogradother(self):
        result = self.commute("foo", [
            # m.def("foo(Tensor x) -> Tensor")
            lambda m: m.def_("foo(Tensor x) -> Tensor"),
            # m.impl("foo", torch::kCompositeImplicitAutograd, [](const Tensor & x) { return x })
            lambda m: m.impl_t_t("foo", "CompositeImplicitAutograd", debug="fn_math"),
            # m.impl("foo", torch::kQuantizedCPU, [](const Tensor & x) { return x })
            lambda m: m.impl_t_t("foo", "QuantizedCPU", debug="fn_quantizedcpu"),
        ])
        state, table = result.state, result.table
        self.assertExpectedInline(state, '''\
name: test::foo
schema: test::foo(Tensor x) -> (Tensor)
debug: registered at /dev/null:0
alias analysis kind: FROM_SCHEMA
QuantizedCPU: fn_quantizedcpu :: (Tensor _0) -> (Tensor _0) [ boxed unboxed ]
CompositeImplicitAutograd[alias]: fn_math :: (Tensor _0) -> (Tensor _0) [ boxed unboxed ]
''')

        # computed dispatch table is too big, so we only check on a few entries we're interested in.
        extracted_table = extract_dispatch_table_with_keys(table, dispatch_keys_to_check + ('QuantizedCPU',))

        self.assertExpectedInline(extracted_table, '''\
Undefined: fn_math [math kernel]
CPU: fn_math [math kernel]
CUDA: fn_math [math kernel]
XLA: fn_math [math kernel]
AutogradOther: ambiguous_autogradother [ambiguous autogradother]
AutogradCPU: fn_math [math kernel]
AutogradCUDA: fn_math [math kernel]
AutogradXLA: fn_math [math kernel]
QuantizedCPU: fn_quantizedcpu [kernel]
''')

    def test_computed_table_with_cpu_defaultbackend(self):
        result = self.commute("foo", [
            # m.def("foo(Tensor x) -> Tensor")
            lambda m: m.def_("foo(Tensor x) -> Tensor"),
            # m.impl("foo", torch::kCPU, [](const Tensor & x) { return x })
            lambda m: m.impl_t_t("foo", "CPU", debug="fn_cpu"),
            # m.impl("foo", torch::kCompositeExplicitAutograd, [](const Tensor & x) { return x })
            lambda m: m.impl_t_t("foo", "CompositeExplicitAutograd", debug="fn_defaultbackend"),
        ])
        state, table = result.state, result.table
        self.assertExpectedInline(state, '''\
name: test::foo
schema: test::foo(Tensor x) -> (Tensor)
debug: registered at /dev/null:0
alias analysis kind: FROM_SCHEMA
CPU: fn_cpu :: (Tensor _0) -> (Tensor _0) [ boxed unboxed ]
CompositeExplicitAutograd[alias]: fn_defaultbackend :: (Tensor _0) -> (Tensor _0) [ boxed unboxed ]
''')

        # computed dispatch table is too big, so we only check on a few entries we're interested in.
        extracted_table = extract_dispatch_table_with_keys(table, dispatch_keys_to_check)

        self.assertExpectedInline(extracted_table, '''\
Undefined: fn_defaultbackend [default backend kernel]
CPU: fn_cpu [kernel]
CUDA: fn_defaultbackend [default backend kernel]
XLA: fn_defaultbackend [default backend kernel]
AutogradOther: fallthrough registered in pytorch framework [backend fallback]
AutogradCPU: fallthrough registered in pytorch framework [backend fallback]
AutogradCUDA: fallthrough registered in pytorch framework [backend fallback]
AutogradXLA: fallthrough registered in pytorch framework [backend fallback]
''')

    def test_computed_table_with_cpu_autograd_defaultbackend(self):
        result = self.commute("foo", [
            # m.def("foo(Tensor x) -> Tensor")
            lambda m: m.def_("foo(Tensor x) -> Tensor"),
            # m.impl("foo", torch::kCPU, [](const Tensor & x) { return x })
            lambda m: m.impl_t_t("foo", "CPU", debug="fn_cpu"),
            # m.impl("foo", torch::kAutograd, [](const Tensor & x) { return x })
            lambda m: m.impl_t_t("foo", "Autograd", debug="fn_autograd"),
            # m.impl("foo", torch::kCompositeExplicitAutograd, [](const Tensor & x) { return x })
            lambda m: m.impl_t_t("foo", "CompositeExplicitAutograd", debug="fn_defaultbackend"),
        ])
        state, table = result.state, result.table
        self.assertExpectedInline(state, '''\
name: test::foo
schema: test::foo(Tensor x) -> (Tensor)
debug: registered at /dev/null:0
alias analysis kind: FROM_SCHEMA
CPU: fn_cpu :: (Tensor _0) -> (Tensor _0) [ boxed unboxed ]
Autograd[alias]: fn_autograd :: (Tensor _0) -> (Tensor _0) [ boxed unboxed ]
CompositeExplicitAutograd[alias]: fn_defaultbackend :: (Tensor _0) -> (Tensor _0) [ boxed unboxed ]
''')

        # computed dispatch table is too big, so we only check on a few entries we're interested in.
        extracted_table = extract_dispatch_table_with_keys(table, dispatch_keys_to_check + ('QuantizedCPU',))

        self.assertExpectedInline(extracted_table, '''\
Undefined: fn_defaultbackend [default backend kernel]
CPU: fn_cpu [kernel]
CUDA: fn_defaultbackend [default backend kernel]
XLA: fn_defaultbackend [default backend kernel]
AutogradOther: fn_autograd [autograd kernel]
AutogradCPU: fn_autograd [autograd kernel]
AutogradCUDA: fn_autograd [autograd kernel]
AutogradXLA: fn_autograd [autograd kernel]
QuantizedCPU: fn_defaultbackend [default backend kernel]
''')

    def test_computed_table_with_cpu_autograd_math_defaultbackend(self):
        result = self.commute("foo", [
            # m.def("foo(Tensor x) -> Tensor")
            lambda m: m.def_("foo(Tensor x) -> Tensor"),
            # m.impl("foo", torch::kCPU, [](const Tensor & x) { return x })
            lambda m: m.impl_t_t("foo", "CPU", debug="fn_cpu"),
            # m.impl("foo", torch::kAutograd, [](const Tensor & x) { return x })
            lambda m: m.impl_t_t("foo", "Autograd", debug="fn_autograd"),
            # m.impl("foo", torch::kCompositeImplicitAutograd, [](const Tensor & x) { return x })
            lambda m: m.impl_t_t("foo", "CompositeImplicitAutograd", debug="fn_math"),
            # m.impl("foo", torch::kCompositeExplicitAutograd, [](const Tensor & x) { return x })
            lambda m: m.impl_t_t("foo", "CompositeExplicitAutograd", debug="fn_defaultbackend"),
        ])
        state, table = result.state, result.table
        self.assertExpectedInline(state, '''\
name: test::foo
schema: test::foo(Tensor x) -> (Tensor)
debug: registered at /dev/null:0
alias analysis kind: FROM_SCHEMA
CPU: fn_cpu :: (Tensor _0) -> (Tensor _0) [ boxed unboxed ]
Autograd[alias]: fn_autograd :: (Tensor _0) -> (Tensor _0) [ boxed unboxed ]
CompositeImplicitAutograd[alias]: fn_math :: (Tensor _0) -> (Tensor _0) [ boxed unboxed ]
CompositeExplicitAutograd[alias]: fn_defaultbackend :: (Tensor _0) -> (Tensor _0) [ boxed unboxed ]
''')

        # computed dispatch table is too big, so we only check on a few entries we're interested in.
        extracted_table = extract_dispatch_table_with_keys(table, dispatch_keys_to_check)

        self.assertExpectedInline(extracted_table, '''\
Undefined: fn_defaultbackend [default backend kernel]
CPU: fn_cpu [kernel]
CUDA: fn_defaultbackend [default backend kernel]
XLA: fn_defaultbackend [default backend kernel]
AutogradOther: fn_autograd [autograd kernel]
AutogradCPU: fn_autograd [autograd kernel]
AutogradCUDA: fn_autograd [autograd kernel]
AutogradXLA: fn_autograd [autograd kernel]
''')

    def test_multiple_def_error(self):
        ops = [
            # m.def("foo(Tensor x, Tensor y) -> Tensor")
            lambda m: m.def_("foo(Tensor x, Tensor y) -> Tensor"),
            # m.def("foo(Tensor x, Tensor y) -> Tensor")
            lambda m: m.def_("foo(Tensor x, Tensor y) -> Tensor"),
        ]
        self.assertExpectedInline(
            self.commute("foo", ops, expect_raises=True).state,
            '''Tried to register an operator (test::foo(Tensor x, Tensor y) -> (Tensor)) with the same name and overload '''
            '''name multiple times. Each overload's schema should only be registered with a single call to def(). '''
            '''Duplicate registration: registered at /dev/null:0. Original registration: registered at /dev/null:0'''
        )

    def test_def_with_explicit_alias(self):
        state = self.commute("foo", [
            # m.def(torch::schema(
            #   "foo(Tensor x, Tensor y) -> Tensor",
            #   AliasAnalysisKind::PURE))
            lambda m: m.def_("foo(Tensor x, Tensor y) -> Tensor",
                             alias="PURE_FUNCTION")
        ]).state
        self.assertExpectedInline(state, '''\
name: test::foo
schema: test::foo(Tensor x, Tensor y) -> (Tensor)
debug: registered at /dev/null:0
alias analysis kind: PURE_FUNCTION
''')

    def test_multiple_def_alias_defaulting(self):
        ops = [
            # m.def(torch::schema("foo(Tensor x) -> Tensor",
            #                     c10::AliasAnalysisKind::PURE_FUNCTION))
            lambda m: m.def_("foo(Tensor x) -> Tensor", alias="PURE_FUNCTION"),
            # RegisterOperators().op("foo(Tensor x) -> Tensor")
            lambda m: m.def_legacy("foo(Tensor x) -> Tensor"),
        ]
        self.assertExpectedInline(
            self.commute("foo", ops, expect_raises=True).state,
            '''Tried to register an operator (test::foo(Tensor x) -> (Tensor)) with the same name and overload '''
            '''name multiple times. Each overload's schema should only be registered with a single call to def(). '''
            '''Duplicate registration: registered at /dev/null:0. Original registration: registered at /dev/null:0'''
        )

    def test_multiple_def_alias_mismatch(self):
        ops = [
            # m.def(torch::schema("foo(Tensor x) -> Tensor",
            #                     c10::AliasAnalysisKind::PURE_FUNCTION))
            lambda m: m.def_("foo(Tensor x) -> Tensor", alias="PURE_FUNCTION"),
            # m.def(torch::schema("foo(Tensor x) -> Tensor",
            #                     c10::AliasAnalysisKind::CONSERVATIVE))
            lambda m: m.def_("foo(Tensor x) -> Tensor", alias="CONSERVATIVE"),
        ]
        self.assertExpectedInline(
            self.commute("foo", ops, expect_raises=True).state,
            '''Tried to register an operator (test::foo(Tensor x) -> (Tensor)) with the same name and overload '''
            '''name multiple times. Each overload's schema should only be registered with a single call to def(). '''
            '''Duplicate registration: registered at /dev/null:0. Original registration: registered at /dev/null:0'''
        )

    def test_multiple_fallback(self):
        global_m = C._dispatch_library("IMPL", "_", "XLA")
        global_m.fallback_fallthrough(),
        try:
            global_m.fallback_fallthrough(),
        except RuntimeError as e:
            self.assertExpectedInline(
                str(e),
                '''Tried to register multiple backend fallbacks for the same dispatch key XLA; previous registration '''
                '''registered at /dev/null:0, new registration registered at /dev/null:0'''
            )
        else:
            self.assertTrue(False)

    def test_overwrite_math(self):
        ops = [
            lambda m: m.impl_t_t("foo", debug="fn1"),
            lambda m: m.impl_t_t("foo", debug="fn2"),
        ]
        # Not commutative
        self.assertExpectedInline(
            self.commute("foo", ops, ctor_order=(0, 1)).state,
            '''\
name: test::foo
schema: (none)
CompositeImplicitAutograd[alias]: fn2 :: (Tensor _0) -> (Tensor _0) [ boxed unboxed ]
CompositeImplicitAutograd[alias] (inactive): fn1 :: (Tensor _0) -> (Tensor _0) [ boxed unboxed ]
'''
        )

    def test_find_dangling_impls_default(self):
        impls = C._dispatch_find_dangling_impls()
        for i in range(len(impls)):
            self.assertEqual('', impls[i])

    def test_find_dangling_impls_ext(self):
        extension_path = os.path.join(os.path.dirname(os.path.abspath(__file__)), 'cpp_extensions', 'dangling_impl_extension.cpp')
        module = torch.utils.cpp_extension.load(
            name="dangling_impl_extension",
            sources=[
                extension_path,
            ],
            extra_cflags=["-g"],
            verbose=True,
        )

        impls = C._dispatch_find_dangling_impls()
        self.assertEqual(1, len(impls))
        self.assertEqual(
            '''\
name: __test::foo
schema: (none)
CPU: registered at {}:5 :: () -> () [ boxed unboxed ]
'''.format(extension_path),
            impls[0])

class TestPythonDispatcher(TestCase):
    def test_basic(self):
        dispatcher = PythonDispatcher()
        dispatcher.register(["CPU", "XLA", "CompositeImplicitAutograd"])
        self.assertExpectedInline(
            dispatcher.dispatchTable(),
            '''\

Computed Dispatch Table
key             kernel
---------------------------
CPU             fn_CPU [kernel]
XLA             fn_XLA [kernel]
QuantizedCPU    fn_CompositeImplicitAutograd [math kernel]
AutogradOther   fn_CompositeImplicitAutograd [math kernel]
AutogradCPU     fallthrough [backend fallback]
AutogradXLA     fallthrough [backend fallback]
'''
        )

    def test_math_autogradcpu(self):
        dispatcher = PythonDispatcher()
        dispatcher.register(["CPU", "XLA", "CompositeImplicitAutograd", "AutogradCPU"])
        self.assertExpectedInline(
            dispatcher.dispatchTable(),
            '''\

Computed Dispatch Table
key             kernel
---------------------------
CPU             fn_CPU [kernel]
XLA             fn_XLA [kernel]
QuantizedCPU    fn_CompositeImplicitAutograd [math kernel]
AutogradOther   fn_CompositeImplicitAutograd [math kernel]
AutogradCPU     fn_AutogradCPU [kernel]
AutogradXLA     fallthrough [backend fallback]
'''
        )
        self.assertExpectedInline(
            dispatcher.registrations(),
            '''\

Registered Kernels
key             kernel
---------------------------
CPU             fn_CPU
XLA             fn_XLA
AutogradCPU     fn_AutogradCPU
CompositeImplicitAutograd[alias] fn_CompositeImplicitAutograd
'''
        )

    def test_defaultbackend_autogradcpu(self):
        dispatcher = PythonDispatcher()
        dispatcher.register(["CPU", "XLA", "CompositeExplicitAutograd", "AutogradCPU"])
        self.assertExpectedInline(
            dispatcher.dispatchTable(),
            '''\

Computed Dispatch Table
key             kernel
---------------------------
CPU             fn_CPU [kernel]
XLA             fn_XLA [kernel]
QuantizedCPU    fn_CompositeExplicitAutograd [default backend kernel]
AutogradOther   fallthrough [backend fallback]
AutogradCPU     fn_AutogradCPU [kernel]
AutogradXLA     fallthrough [backend fallback]
'''
        )

        self.assertExpectedInline(
            dispatcher.registrations(),
            '''\

Registered Kernels
key             kernel
---------------------------
CPU             fn_CPU
XLA             fn_XLA
AutogradCPU     fn_AutogradCPU
CompositeExplicitAutograd[alias] fn_CompositeExplicitAutograd
'''
        )

    def test_autogradother(self):
        dispatcher = PythonDispatcher()
        dispatcher.register(["CPU", "QuantizedCPU", "CompositeImplicitAutograd"])
        self.assertExpectedInline(
            dispatcher.dispatchTable(),
            '''\

Computed Dispatch Table
key             kernel
---------------------------
CPU             fn_CPU [kernel]
XLA             fn_CompositeImplicitAutograd [math kernel]
QuantizedCPU    fn_QuantizedCPU [kernel]
AutogradOther   ambiguous_autogradother [ambiguous autogradother]
AutogradCPU     fallthrough [backend fallback]
AutogradXLA     fn_CompositeImplicitAutograd [math kernel]
'''
        )

        self.assertExpectedInline(
            dispatcher.registrations(),
            '''\

Registered Kernels
key             kernel
---------------------------
CPU             fn_CPU
QuantizedCPU    fn_QuantizedCPU
CompositeImplicitAutograd[alias] fn_CompositeImplicitAutograd
'''
        )

    def test_duplicate_registrations(self):
        dispatcher = PythonDispatcher()

        with self.assertRaisesRegex(RuntimeError, r"Overriden is not allowed"):
            dispatcher.register(["CPU", "CPU"])

    def test_defaultbackend_math(self):
        dispatcher = PythonDispatcher()

        with self.assertRaisesRegex(
                RuntimeError,
                r"Registration to both CompositeImplicitAutograd and CompositeExplicitAutograd is not allowed"):
            dispatcher.register(["CompositeExplicitAutograd", "CompositeImplicitAutograd"])

<<<<<<< HEAD
=======
    # TODO(jwtan): Use a C++ extension, like msnpu, to introduce a dangling impl and examine the output.
    def test_find_dangling_impls(self):
        dangling_impls = C._dispatch_find_dangling_impls()
        self.assertEqual(
            0,
            len(dangling_impls),
            msg=f"Expect zero dangling impls, but found: {dangling_impls}"
        )

>>>>>>> 11b3ec2b
if __name__ == '__main__':
    run_tests()<|MERGE_RESOLUTION|>--- conflicted
+++ resolved
@@ -757,10 +757,13 @@
 '''
         )
 
-    def test_find_dangling_impls_default(self):
-        impls = C._dispatch_find_dangling_impls()
-        for i in range(len(impls)):
-            self.assertEqual('', impls[i])
+    def test_find_dangling_impls(self):
+        dangling_impls = C._dispatch_find_dangling_impls()
+        self.assertEqual(
+            0,
+            len(dangling_impls),
+            msg=f"Expect zero dangling impls, but found: {dangling_impls}"
+        )
 
     def test_find_dangling_impls_ext(self):
         extension_path = os.path.join(os.path.dirname(os.path.abspath(__file__)), 'cpp_extensions', 'dangling_impl_extension.cpp')
@@ -914,17 +917,5 @@
                 r"Registration to both CompositeImplicitAutograd and CompositeExplicitAutograd is not allowed"):
             dispatcher.register(["CompositeExplicitAutograd", "CompositeImplicitAutograd"])
 
-<<<<<<< HEAD
-=======
-    # TODO(jwtan): Use a C++ extension, like msnpu, to introduce a dangling impl and examine the output.
-    def test_find_dangling_impls(self):
-        dangling_impls = C._dispatch_find_dangling_impls()
-        self.assertEqual(
-            0,
-            len(dangling_impls),
-            msg=f"Expect zero dangling impls, but found: {dangling_impls}"
-        )
-
->>>>>>> 11b3ec2b
 if __name__ == '__main__':
     run_tests()