--- conflicted
+++ resolved
@@ -8,30 +8,17 @@
 #include <c10/core/Backend.h>
 #include <c10/core/CopyBytes.h>
 #include <c10/core/DispatchKeySet.h>
-<<<<<<< HEAD
-#include <c10/core/impl/LocalDispatchKeySet.h>
-#include <c10/core/impl/SizesAndStrides.h>
-#include <c10/core/InferenceMode.h>
-#include <c10/core/MemoryFormat.h>
-#include <c10/core/Storage.h>
-#include <c10/core/TensorOptions.h>
-#include <c10/util/accumulate.h>
-=======
 #include <c10/core/InferenceMode.h>
 #include <c10/core/MemoryFormat.h>
 #include <c10/core/Storage.h>
 #include <c10/core/TensorOptions.h>
 #include <c10/core/impl/LocalDispatchKeySet.h>
 #include <c10/core/impl/SizesAndStrides.h>
->>>>>>> 8be5b1ca
 #include <c10/util/Exception.h>
 #include <c10/util/Flags.h>
 #include <c10/util/Logging.h>
 #include <c10/util/Optional.h>
-<<<<<<< HEAD
-=======
 #include <c10/util/accumulate.h>
->>>>>>> 8be5b1ca
 #include <c10/util/python_stub.h>
 
 // A global boolean variable to control whether we free memory when a Tensor
@@ -261,12 +248,8 @@
   // Example use cases are:
   //  - Inference tensors don't track version counter, so they'll just always
   //    have disbaled VariableVersion.
-<<<<<<< HEAD
-  //  - In SavedVariable class we override version_counter_ inside its construtor
-=======
   //  - In SavedVariable class we override version_counter_ inside its
   //  construtor
->>>>>>> 8be5b1ca
   //    so that we can use the cheap constructor there.
   enum Disabled { DISABLED };
   // It's okay to return true even for inference tensor which
@@ -282,50 +265,6 @@
   // https://cplusplus.github.io/LWG/issue2334.
   VariableVersion(uint32_t version)
       : version_counter_(c10::make_intrusive<VersionCounter>(version)) {}
-<<<<<<< HEAD
-  VariableVersion(Disabled=DISABLED) {}
-
-  bool enabled() const {
-    return version_counter_;
-  }
-
-  // Note [Inplace update inference tensor]
-  // 1. Inplace update to inference tensor is forbidden in normal mode.
-  //   For example:
-  //     inference_tensor.copy_(normal_tensor_requires_grad)
-  //   This inplace makes inference_tensor have requires_grad=True and
-  //   have a grad_fn.  This is bad because views of `inference_tensor`
-  //   created in InferenceMode won't be able to know the grad_fn since
-  //   their ViewMeta were not recorded. To match NoGradMode behavior
-  //   that "inplace update to a view created in NoGradMode raise an error",
-  //   we just ban inplace update to inference tensor since we can't tell
-  //   if an inference tensor is a view created in InferenceMode.
-  //
-  //   Note that views of normal tensor created in InferenceMode has proper
-  //   ViewMeta so that they're aware of the grad_fn correctly.
-  //
-  // 2. Inplace update to inference tensor in inference tensor doesn't bump
-  //    version counter.
-  //    * It either doesn't call bump() by skipping InplaceOrView kernel,
-  //      - e.g. inference_tensor.add_(1)
-  //    * or bump() is a no-op for inference tensor.
-  //      - e.g. inference_tensor.add_(normal_tensor)
-  void bump() {
-    // TODO: Replace the link to the documentation once it's available.
-    TORCH_CHECK(version_counter_ || InferenceMode::is_enabled(),
-      "Inplace update to inference tensor outside InferenceMode is not allowed."
-      "You can make a clone to get a normal tensor before doing inplace update."
-      "See https://github.com/pytorch/rfcs/pull/17 for more details.");
-    if (version_counter_) {
-      ++version_counter_->version_;
-    }
-  }
-
-  // Inference tensor doesn't have version counter so it shouldn't be
-  // accessed.
-  uint32_t current_version() const {
-    TORCH_CHECK(version_counter_, "Inference tensor do not track version counter.");
-=======
   VariableVersion(Disabled = DISABLED) {}
 
   bool enabled() const {
@@ -370,7 +309,6 @@
   uint32_t current_version() const {
     TORCH_CHECK(
         version_counter_, "Inference tensor do not track version counter.");
->>>>>>> 8be5b1ca
     return version_counter_->version_;
   }
 };
@@ -553,11 +491,7 @@
     return sizes_and_strides_.sizes_arrayref();
   }
 #else
-<<<<<<< HEAD
-  ;
-=======
       ;
->>>>>>> 8be5b1ca
 #endif
 
   /**
@@ -576,33 +510,21 @@
     return sizes_and_strides_.size();
   }
 #else
-<<<<<<< HEAD
-  ;
-=======
       ;
->>>>>>> 8be5b1ca
 #endif
 
   /**
    * True if this tensor has storage. See storage() for details.
    */
 #ifdef DEBUG
-<<<<<<< HEAD
-// Allow subclasses to check that their storage_ is never getting set in debug builds.
-=======
   // Allow subclasses to check that their storage_ is never getting set in debug
   // builds.
->>>>>>> 8be5b1ca
   virtual
 #else
   TENSORIMPL_MAYBE_VIRTUAL
 #endif
-<<<<<<< HEAD
-  bool has_storage() const
-=======
       bool
       has_storage() const
->>>>>>> 8be5b1ca
   // NOTE: we devirtualize this because it arguably shouldn't be an
   // error just to ask subclasses if they have storage.
   // This used to throw for most subclasses, but OpaqueTensorImpl
@@ -613,11 +535,7 @@
     return storage_;
   }
 #else
-<<<<<<< HEAD
-  ;
-=======
       ;
->>>>>>> 8be5b1ca
 #endif
 
   /**
@@ -664,34 +582,6 @@
    * NOTE: is_contiguous is only `TENSORIMPL_MAYBE_VIRTUAL` for
    * backward compatibility. See `set_has_contiguity_policy` and
    * `is_contiguous_custom` for the encouraged customization point.
-<<<<<<< HEAD
-   */
-  TENSORIMPL_MAYBE_VIRTUAL bool is_contiguous(at::MemoryFormat memory_format=at::MemoryFormat::Contiguous) const {
-    if (C10_UNLIKELY(has_contiguity_ != static_cast<uint8_t>(HasContiguityPolicy::Default))) {
-      return is_contiguous_nondefault_policy_impl(memory_format);
-    }
-    TORCH_INTERNAL_ASSERT_DEBUG_ONLY(compute_contiguous() == is_contiguous_);
-    if (memory_format == at::MemoryFormat::ChannelsLast) {
-      return is_channels_last_contiguous_;
-    }
-    else if (memory_format == at::MemoryFormat::ChannelsLast3d) {
-      return is_channels_last_3d_contiguous_;
-    }
-    return is_contiguous_;
-  }
-
- private:
-  bool is_contiguous_nondefault_policy_impl(at::MemoryFormat) const;
-
- protected:
-  /**
-   * Customization point for is_contiguous; must also
-   * set_has_contiguity_policy(HasContiguityPolicy::Custom) for this
-   * to be called.
-   */
-  virtual bool is_contiguous_custom(at::MemoryFormat memory_format) const;
-
-=======
    */
   TENSORIMPL_MAYBE_VIRTUAL bool is_contiguous(
       at::MemoryFormat memory_format = at::MemoryFormat::Contiguous) const {
@@ -720,7 +610,6 @@
    */
   virtual bool is_contiguous_custom(at::MemoryFormat memory_format) const;
 
->>>>>>> 8be5b1ca
  public:
   bool is_sparse() const {
     // NB: This method is not virtual and avoid dispatches for performance
@@ -731,18 +620,11 @@
         key_set_.has(DispatchKey::SparseXPU);
   }
 
-<<<<<<< HEAD
-  // Whether a tensor is sparse COO or not. Use is_sparse_csr for checking CSR format.
-  bool is_sparse_csr() const {
-    return key_set_.has(DispatchKey::SparseCsrCPU) ||
-           key_set_.has(DispatchKey::SparseCsrCUDA);
-=======
   // Whether a tensor is sparse COO or not. Use is_sparse_csr for checking CSR
   // format.
   bool is_sparse_csr() const {
     return key_set_.has(DispatchKey::SparseCsrCPU) ||
         key_set_.has(DispatchKey::SparseCsrCUDA);
->>>>>>> 8be5b1ca
   }
 
   bool is_quantized() const {
@@ -760,17 +642,11 @@
   }
 
   bool is_cpu() const {
-<<<<<<< HEAD
-    // NB: This method is not virtual and avoid dispatches for performance reasons.
-    return key_set_.has(DispatchKey::CPU) ||
-        key_set_.has(DispatchKey::SparseCPU) ||
-=======
     // NB: This method is not virtual and avoid dispatches for performance
     // reasons.
     return key_set_.has(DispatchKey::CPU) ||
         key_set_.has(DispatchKey::SparseCPU) ||
         key_set_.has(DispatchKey::SparseCsrCPU) ||
->>>>>>> 8be5b1ca
         key_set_.has(DispatchKey::QuantizedCPU) ||
         key_set_.has(DispatchKey::MkldnnCPU);
   }
@@ -819,12 +695,8 @@
     return key_set_.has(DispatchKey::MLC);
   }
 
-<<<<<<< HEAD
-  // TODO: remove this once we don't automatically enabled Autograd dispatch keys
-=======
   // TODO: remove this once we don't automatically enabled Autograd dispatch
   // keys
->>>>>>> 8be5b1ca
   //       in TensorImpl constructor.
   // DON'T USE THIS API!! It's only created for testing purpose in
   // file aten/src/ATen/core/boxing/impl/test_helpers.h
@@ -832,17 +704,6 @@
     key_set_ = key_set_ - autograd_dispatch_keyset;
   }
 
-<<<<<<< HEAD
-  // Inference tensor doesn't have autograd or InplaceOrView key.
-  // Invariant:
-  //   Inference tensor has version_counter_.enabled() == false
-  bool is_inference_tensor() {
-    bool no_InplaceOrView = !key_set_.has(c10::DispatchKey::InplaceOrView);
-    bool no_Autograd = (key_set_ & c10::autograd_dispatch_keyset).empty();
-    TORCH_INTERNAL_ASSERT_DEBUG_ONLY(no_InplaceOrView == no_Autograd,
-      "InplaceOrView and Autograd keys must be on/off at the same time.");
-    return no_InplaceOrView && no_Autograd;
-=======
   // Inference tensor doesn't have autograd or ADInplaceOrView key.
   // Invariant:
   //   Inference tensor has version_counter_.enabled() == false
@@ -853,7 +714,6 @@
         no_ADInplaceOrView == no_Autograd,
         "ADInplaceOrView and Autograd keys must be on/off at the same time.");
     return no_ADInplaceOrView && no_Autograd;
->>>>>>> 8be5b1ca
   }
 
   int64_t get_device() const {
@@ -996,15 +856,11 @@
    * generated by an inplace operation or an out of place one. This allows
    * better error checking.
    */
-<<<<<<< HEAD
-  void _set_fw_grad(const at::Tensor& new_grad, const at::Tensor& self, uint64_t level, bool is_inplace_op);
-=======
   void _set_fw_grad(
       const at::Tensor& new_grad,
       const at::Tensor& self,
       uint64_t level,
       bool is_inplace_op);
->>>>>>> 8be5b1ca
 
   /**
    * Return a typed data pointer to the actual data which this tensor refers to.
@@ -1020,11 +876,7 @@
    * for you; this class is available from 'Tensor'.
    */
   template <typename T>
-<<<<<<< HEAD
-  inline T * data() const {
-=======
   inline T* data() const {
->>>>>>> 8be5b1ca
     TORCH_CHECK(
         data_type_.Match<T>(),
         "Tensor type mismatch, caller expects elements to be ",
@@ -1041,14 +893,9 @@
    * check has_storage() and storage_initialized().
    */
   template <typename T>
-<<<<<<< HEAD
-  inline T * data_ptr_impl() const {
-    TORCH_CHECK(has_storage(),
-=======
   inline T* data_ptr_impl() const {
     TORCH_CHECK(
         has_storage(),
->>>>>>> 8be5b1ca
         "Cannot access data pointer of Tensor that doesn't have storage");
     TORCH_CHECK(
         storage_initialized(),
@@ -1432,19 +1279,6 @@
 
   // Inference tensor doesn't have version counter,
   // set_version_counter is no-op for them.
-<<<<<<< HEAD
-  void set_version_counter(
-    const c10::VariableVersion& version_counter) {
-    TORCH_CHECK(!(is_inference_tensor() && version_counter.enabled()),
-      "Cannot set version_counter for inference tensor");
-    version_counter_ = version_counter;
-  }
-
-  void set_version_counter(
-    c10::VariableVersion&& version_counter) {
-    TORCH_CHECK(!(is_inference_tensor() && version_counter.enabled()),
-      "Cannot set version_counter for inference tensor");
-=======
   void set_version_counter(const c10::VariableVersion& version_counter) {
     TORCH_CHECK(
         !(is_inference_tensor() && version_counter.enabled()),
@@ -1456,7 +1290,6 @@
     TORCH_CHECK(
         !(is_inference_tensor() && version_counter.enabled()),
         "Cannot set version_counter for inference tensor");
->>>>>>> 8be5b1ca
     version_counter_ = std::move(version_counter);
   }
 
@@ -1523,12 +1356,8 @@
       Resize(newDims);
       return;
     }
-<<<<<<< HEAD
-    const auto newNumel = c10::multiply_integers(newDims.begin(), newDims.end());
-=======
     const auto newNumel =
         c10::multiply_integers(newDims.begin(), newDims.end());
->>>>>>> 8be5b1ca
     if (newNumel * data_type_.itemsize() <= storage_.nbytes()) {
       sizes_and_strides_.set_sizes(newDims);
       numel_ = newNumel;
@@ -1872,14 +1701,9 @@
    * memory contiguous
    */
   void empty_tensor_restride(MemoryFormat memory_format) {
-<<<<<<< HEAD
-    #ifdef DEBUG
-        TORCH_INTERNAL_ASSERT(compute_numel() == numel_,
-=======
 #ifdef DEBUG
     TORCH_INTERNAL_ASSERT(
         compute_numel() == numel_,
->>>>>>> 8be5b1ca
         "If you are seeing this error, that means empty_tensor_restride was "
         "called before setting correct numel");
 #endif
@@ -1936,11 +1760,7 @@
     return is_non_overlapping_and_dense_;
   }
 
-<<<<<<< HEAD
-private:
-=======
  private:
->>>>>>> 8be5b1ca
   void HandleResize();
 
   // The Caffe2 Resize() method supports being called both as Resize({2,2}) as
@@ -2149,30 +1969,6 @@
     has_contiguity_ = static_cast<uint8_t>(p);
   }
 
-public:
-  void set_storage_access_should_throw() {
-    storage_access_should_throw_ = true;
-  }
-
-protected:
-  // Policy for adjusting the behavior of is_contiguous(). Allows
-  // subclass customization while still being able to inline
-  // is_contiguous() in the common case.
-  enum class HasContiguityPolicy : uint8_t {
-    // Default behavior: check is_contiguous_ and similar bitflags.
-    Default,
-    // Throw a generic error message that this tensor type does not
-    // support is_contiguous.
-    ContiguityNotSupported,
-    // Call virtual is_contiguous_custom method to implement custom
-    // is_contiguous behavior.
-    CustomBehavior,
-  };
-
-  void set_has_contiguity_policy(HasContiguityPolicy p) {
-    has_contiguity_ = static_cast<uint8_t>(p);
-  }
-
   Storage storage_;
 
  private:
@@ -2326,12 +2122,8 @@
   // does NOT include Autograd (historically, it did, but
   // not anymore!)
   //
-<<<<<<< HEAD
-  // INVARIANT: named_tensor_meta_ != nullptr  <==>  key_set_.has(DispatchKey::Named)
-=======
   // INVARIANT: named_tensor_meta_ != nullptr  <==>
   // key_set_.has(DispatchKey::Named)
->>>>>>> 8be5b1ca
   DispatchKeySet key_set_;
 };
 
@@ -2384,16 +2176,9 @@
 //    data type, device, is_contiguous, storage_access_should_throw_, bitfields
 //    DispatchKeySet
 //
-<<<<<<< HEAD
-static_assert(sizeof(void*) != sizeof(int64_t) || // if 64-bit...
-              sizeof(TensorImpl) == sizeof(int64_t) * 23,
-              "You changed the size of TensorImpl on 64-bit arch."
-              "See Note [TensorImpl size constraints] on how to proceed.");
-=======
 static_assert(
     sizeof(void*) != sizeof(int64_t) || // if 64-bit...
         sizeof(TensorImpl) == sizeof(int64_t) * 23,
     "You changed the size of TensorImpl on 64-bit arch."
     "See Note [TensorImpl size constraints] on how to proceed.");
->>>>>>> 8be5b1ca
 } // namespace c10