#include <ATen/native/ReduceOps.h>

#include <ATen/ATen.h>
#include <ATen/AccumulateType.h>
#include <ATen/ExpandUtils.h>
#include <ATen/LegacyTHFunctionsCPU.h>
#include <ATen/NativeFunctions.h>
#include <ATen/WrapDimUtils.h>
#include <ATen/WrapDimUtilsMulti.h>
#include <ATen/native/ReduceOpsUtils.h>
#include <ATen/native/Resize.h>
#include <ATen/native/TensorIterator.h>
#include <ATen/NamedTensorUtils.h>
#include <ATen/native/TensorDimApply.h>
#include <ATen/native/SharedReduceOps.h>
#include <ATen/core/grad_mode.h>

#include <c10/util/irange.h>

#include <algorithm>
#include <functional>
#include <limits>
#include <numeric>
#include <vector>
#include <map>
#include <cmath>
#include <cfloat>
#include <type_traits>

namespace at {
namespace native {

DEFINE_DISPATCH(sum_stub);
DEFINE_DISPATCH(nansum_stub);
DEFINE_DISPATCH(std_var_stub);
DEFINE_DISPATCH(prod_stub);
DEFINE_DISPATCH(norm_stub);
DEFINE_DISPATCH(mean_stub);
DEFINE_DISPATCH(and_stub);
DEFINE_DISPATCH(or_stub);
DEFINE_DISPATCH(min_values_stub);
DEFINE_DISPATCH(max_values_stub);
DEFINE_DISPATCH(argmax_stub);
DEFINE_DISPATCH(argmin_stub);
DEFINE_DISPATCH(cumsum_stub);
DEFINE_DISPATCH(cumprod_stub);
DEFINE_DISPATCH(logcumsumexp_stub);

Tensor _logcumsumexp_cpu(const Tensor& self, int64_t dim) {
  Tensor result = at::empty_like(self, MemoryFormat::Contiguous);
  return _logcumsumexp_out_cpu(self, dim, result);
}

Tensor& _logcumsumexp_out_cpu(const Tensor& self, int64_t dim, Tensor& result) {
  logcumsumexp_stub(self.device().type(), result, self, dim);
  return result;
}

Tensor logcumsumexp(const Tensor& self, int64_t dim) {
  auto result = [&]() {
    NoNamesGuard guard;
    return at::_logcumsumexp(self, dim);
  }();
  namedinference::propagate_names(result, self);
  return result;
}

Tensor& logcumsumexp_out(const Tensor& self, int64_t dim, Tensor& result) {
  check_scalar_type_device_layout_equal(result, self);
  {
    NoNamesGuard guard;
    at::_logcumsumexp_out(result, self.toType(result.scalar_type()), dim);
  }
  namedinference::propagate_names(result, self);
  return result;
}

Tensor _cumsum_cpu(const Tensor& self, int64_t dim) {
  Tensor result = at::empty_like(self, MemoryFormat::Contiguous);
  cumsum_stub(self.device().type(), result, self, dim);
  return result;
}

Tensor& _cumsum_out_cpu(const Tensor& self, int64_t dim, Tensor& result) {
  cumsum_stub(self.device().type(), result, self, dim);
  return result;
}

Tensor cumsum(const Tensor& self, int64_t dim, c10::optional<ScalarType> dtype) {
  auto result = [&]() {
    NoNamesGuard guard;
    return at::_cumsum(integer_upcast(self, dtype), dim);
  }();
  namedinference::propagate_names(result, self);
  return result;
}

Tensor& cumsum_(Tensor& self, int64_t dim, c10::optional<ScalarType> dtype) {
  TORCH_CHECK(
          !dtype.has_value() || (self.scalar_type() == dtype.value()),
          "provided dtype must match the dtype of self tensor in cumsum. Got ",
          toString(self.scalar_type()),
          " and ",
          toString(dtype.value()),
          ".");

  return at::_cumsum_out(self, self, dim);
}

Tensor& cumsum_out(const Tensor& self, int64_t dim, c10::optional<ScalarType> dtype, Tensor& result) {
  // result type is favored over dtype; check that they match if provided (NumPy doesn't check)
  TORCH_CHECK(
      !dtype.has_value() || (result.scalar_type() == dtype.value()),
      "provided dtype must match dtype of result in cumsum. Got ",
      toString(result.scalar_type()),
      " and ",
      toString(dtype.value()),
      ".");
  {
    NoNamesGuard guard;
    at::_cumsum_out(result, self.toType(result.scalar_type()), dim);
  }
  namedinference::propagate_names(result, self);
  return result;
}

Tensor _cumprod_cpu(const Tensor& self, int64_t dim) {
  Tensor result = at::empty_like(self, MemoryFormat::Contiguous);
  cumprod_stub(self.device().type(), result, self, dim);
  return result;
}

Tensor& _cumprod_out_cpu(const Tensor& self, int64_t dim, Tensor& result) {
  cumprod_stub(self.device().type(), result, self, dim);
  return result;
}

Tensor cumprod(const Tensor& self, int64_t dim, c10::optional<ScalarType> dtype) {
  auto result = [&]() {
    NoNamesGuard guard;
    return at::_cumprod(integer_upcast(self, dtype), dim);
  }();
  namedinference::propagate_names(result, self);
  return result;
}

Tensor& cumprod_(Tensor& self, int64_t dim, c10::optional<ScalarType> dtype) {
    TORCH_CHECK(
            !dtype.has_value() || (self.scalar_type() == dtype.value()),
            "provided dtype must match the dtype of self tensor in cumprod. Got ",
            toString(self.scalar_type()),
            " and ",
            toString(dtype.value()),
            ".");

    return at::_cumprod_out(self, self, dim);
}

Tensor& cumprod_out(const Tensor& self, int64_t dim, c10::optional<ScalarType> dtype, Tensor& result) {
  // result type is favored over dtype; check that they match if provided (NumPy doesn't check)
  TORCH_CHECK(
      !dtype.has_value() || (result.scalar_type() == dtype.value()),
      "provided dtype must match dtype of result in cumprod. Got ",
      toString(result.scalar_type()),
      " and ",
      toString(dtype.value()),
      ".");
  {
    NoNamesGuard guard;
    at::_cumprod_out(result, self.toType(result.scalar_type()), dim);
  }
  namedinference::propagate_names(result, self);
  return result;
}

Tensor reversed_cumsum(const Tensor& w, int64_t dim) {
  /* Logically implements w.flip(dim).cumsum(dim).flip(dim) without copying. */
  const auto w_cumsum = w.cumsum(dim);
  const auto w_sum = w_cumsum.narrow(dim, -1, 1);
  return w_sum - w_cumsum + w;
}

Tensor cumprod_backward(const Tensor& grad, const Tensor& input, int64_t dim, const Tensor& output) {
  /*
    We show here how to derive an O(n) gradient formula for
    abitrary inputs. It follows via a basic application of the
    chain rule together with a number of observations for different
    cases. We assume that x is an n-dimensional vector and y = cumprod(x).
    In the actual implementation we will need to play a bit with masks
    to be able to implement the formulas deduced here for tensors.

    We will first deduce the formula for the case when
    x[i] != 0 for 1 <= i <= n.

    For F : R^n -> R the cost function (we will look at the complex case later),
    we have

    dF / dx_k = sum_j (dF / dy_j) * (dy_j / dx_k)   (1)

    The term dF / dy_j is just grad_output[j] (assuming again
    everything is one-dimensional).

    The term (dy_j / dx_k) is easilly seen to be

    if j >= k
      dy_j / dx_k = prod_{1 <= i <= j, i != k} x_i
    else:
      dy_j / dx_k = 0

    Note that the indicator (j>=k) can be taken out
    by replacing the sum in (1) with a sum from
    k <= j <= n.

    Thus,
    dF / dx_k = sum_{k <= j <= n} grad_output[j] * (dy_j / dx_k)

    with
    dy_j / dx_k = prod_{1 <= i <= j, i != k} x_i     (2)

    Note that this last term is just the cumulative product
    with k omitted. Thus, if x_k (the input) is nonzero, we can
    just express this as

    dy_j / dx_k = (prod_{1 <= i <= j} x_i) / x_k
                = y_j / x_k

    So therefore,

    dF / dx_k = sum_{k <= j <= n} grad_output[j] * y_j / x_k

    This formula just makes sense when input[i] != 0 for every i.

    Assume now that there exists at least a zero in the input.
    Denote by z1 the first element 1 <= z1 <= n with input[z1] = 0
    and z2 the second element z1 < z2 <= n with input[z2] = 0,
    (or z2 = n if there is just one zero in input)

    We have three cases.

    k > z1:
    Looking at (2), we see that dy_j / dx_k = 0, for j >= k, as these terms
    all include a x_{z1} which is zero. As such, dF / dx_k = 0 in this case

    k < z1:
    Reasoning as in the previous case, we see that for these elements we have that

    dF / dx_k = sum_{k <= j < z1} grad_output[j] * (dy_j / dx_k)

    as the terms of the sum for j in z1 <= j <= n are all zero

    k = z1:
    Similar to the case k < z1, we have that

    dF / dx_z1 = sum_{z1 <= j < z2} grad_output[j] * (dy_j / dx_z1)

    This case has a subtlety though. To compute (dy_j / dx_z1), we cannot use the formula

    dy_j / dx_z1 = y_j / x_z1

    as, y_j = x_z1 = 0 for j >= z1. We need to compute it with the formula for its derivative,
    that is:

    dy_j / dx_z1 = prod(x[:z1]) * (grad_output[z1] + sum(grad_output[z1+1:z2] * cumprod(x[z1+1:z2])))

    When the imputs are complex, this is map is holomorphic. As such, to compute
    its backwards is just the conjugate of the usual backwards. This simplifies to
    conjugating the input. We may also reuse the output as, since the map is holomorphic,
    cumprod(input.conj()) = cumprod(input).conj()
  */

  if (input.numel() <= 1) {
    return grad;
  }
  dim = at::maybe_wrap_dim(dim, input.dim());
  const int64_t dim_size = input.size(dim);
  if (dim_size == 1) {
    return grad;
  }

  // To enable complex support.
  // From this line on `input_conj` and output_conj`
  // are interchangeable with `input` and `output`.
  auto input_conj = input.conj();
  auto output_conj = output.conj();

  const auto w = output_conj * grad;
  const auto is_zero = input == 0;
  if (!(is_zero.any().item<uint8_t>())) {
    return reversed_cumsum(w, dim).div(input_conj);
  }

  // If we are not computing a second order gradient, we can use an
  // O(n) implementation. The derivative of this implementation is _not_
  // the second derivative of cumprod. As such, we fallback to a less efficient
  // O(n^2) implementation when at::GradMode::is_enabled().
  Tensor grad_input = at::zeros(input.sizes(), grad.options());
  if (!at::GradMode::is_enabled()) {
    // n.b. This could probably be implemented much faster with a kernel

    // From here on we need to use some mask gymnastics to
    // account for the tensorial dimensions
    // We do a cumsum of the zeros along the dimension.
    // For a vector is_zero = [False, True, False, True, False]
    // we would have cumsum = [0, 1, 1, 2, 2]
    // As such we have (in python code for simplicity)
    // The mask for the range [0, z1):
    // cumsum == 0
    // The indices of the first zero z1 and zeros when
    // there is no first zero:
    // indices = (cumsum == 1).max(dim, keepdim=True).indices
    // The mask for the first zero:
    // zeros_like(indices).scatter_(dim, indices, 1.) & cumsum == 1
    // Note that the logic_and with cumsum == 1 accounts
    // for the case when there is no first zero
    const auto cumsum = is_zero.cumsum(dim);

    // case k < z1
    // select everything before the first zero [0, z1)
    auto mask = cumsum == 0;
    // equiv to grad_input[mask] = deriv[grad]
    grad_input.masked_scatter_(mask,
        reversed_cumsum(w.masked_fill(~mask, 0.), dim).div_(input_conj).masked_select(mask));
    // select everything from the first zero to the second zero [z1, z2)
    mask = cumsum == 1;

    // case k = z1
    // We start by select the first zero [z1]
    // We locate the indices of the first zero using the max function
    // We then go from the indices to a mask index_fill_
    // When there is no zero in the slice, max will return the index 0.
    // To account for this, we need to do an intersection with mask,
    // which is true in the range [z1, z2)
    const auto first_zero_index = std::get<1>(mask.max(dim, /*keepdim*/ true));
    const auto first_zero_mask = at::zeros_like(mask)
                                  .scatter_(dim, first_zero_index, /*src*/ 1)
                                  .logical_and_(mask);

    // select everything between the first zero and the second zero (z1, z2)
    mask &= ~first_zero_mask;
    // here we compute
    // dy_j / dx_z1 = sum(cumprod(input[z1+1:z2] * grad[z1+1:z2])) * prod(output[z1-1])
    // relu_() necessary as gather does not support negative indices
    // finally, we do grad_input[z1] = dy_j / dx_z1
    grad_input.masked_scatter_(first_zero_mask,
                               input_conj.masked_fill(~mask, 1.).cumprod(dim)
                                    .mul_(grad.masked_fill(cumsum != 1, 0.))
                                    .sum(dim, /*keepdim*/true)
                                    .mul_(at::gather(output_conj, dim, (first_zero_index - 1).relu_())
                                          .masked_fill_(first_zero_index == 0, 1.))
                                    .masked_select(first_zero_mask));
  } else { // GradMode::enabled()
    /*
    If the input is nonzero, we need to calculate the dy_j / dx_k
    by using the formula (2), called in the code omitted_products.

    The way the code calculates it is simply by noting that

    prod_{1 <= i <= j, i != k} x_i
        = (prod_{1 <= i <= k} x_i) * (prod_{k + 1 <= i <= j} x_i)

    the first term is calculated as prods_until_k, which since
    doesn't depend in j is easy to vectorize.

    The second term (indexed by j) is the cumulative product of
    x_{k+1}, x_{k+2}, ..., x_n, and it's named in the code
    prods_from_k_pkus_1, and it's calculated as a cumprod.

    In order to vectorize this properly, we need to add to
    omitted_products the dimensions where k > j, and therefore
    dy_j / dx_k = 0, which is done right after the assert.
    */

    auto ones_size = input.sizes().vec();
    ones_size[dim] = 1;
    const Tensor ones = at::ones({1}, grad.options()).expand(ones_size);
    Tensor prods_from_k_plus_1;
    Tensor omitted_products;
    for (const auto k : c10::irange(dim_size)) {
      if (k == 0) {
        prods_from_k_plus_1 = at::cumprod(input_conj.slice(dim, k + 1), dim);
        omitted_products = at::cat({ones, prods_from_k_plus_1}, dim);
      } else if (k == dim_size - 1) {
        const Tensor prods_until_k = at::prod(input_conj.slice(dim, 0, k), dim, true);
        omitted_products = prods_until_k;
      } else {
        const Tensor prods_until_k = at::prod(input_conj.slice(dim, 0, k), dim, true);
        prods_from_k_plus_1 = at::cumprod(input_conj.slice(dim, k+1), dim);
        omitted_products = prods_until_k.expand_as(prods_from_k_plus_1) * prods_from_k_plus_1;
        omitted_products = at::cat({prods_until_k, omitted_products}, dim);
      }

      // At this point omitted_products is the same size
      // as input, except on the dimension dim where it's
      // dim_size - k
      TORCH_CHECK(omitted_products.size(dim) == dim_size - k);

      grad_input.select(dim, k).copy_(
          at::sum(grad.slice(dim, k) * omitted_products,dim));
    }
  }
  return grad_input;
}

// Implement std::is_nan<IntegralType> for MSVC.
namespace {
#ifdef _MSC_VER
template<typename T>
inline typename std::enable_if<std::is_integral<T>::value, bool>::type isnan_(T x) {
  return false;
}
template<typename T>
inline typename std::enable_if<!std::is_integral<T>::value, bool>::type isnan_(T x) {
  return std::isnan(x);
}
#else
template<typename T>
inline bool isnan_(T x) {
  return std::isnan(x);
}
#endif
}

template<typename T1, typename T2, typename Operation>
void cummax_cummin_helper(const T1* self_data, T1* values_data, T2* indices_data,
          int self_dim_size, int self_stride, int values_stride, int indices_stride) {
      Operation op;
      T1 out = self_data[0];
      int idx = 0;
      for(int i = 0; i < self_dim_size; i++) {
        T1 curr_elem = self_data[i*self_stride];
        if(isnan_(curr_elem) || (!isnan_(out) && op(curr_elem, out))) {
            out = self_data[i*self_stride];
            idx = i;
        }
        values_data[i*values_stride] = out;
        indices_data[i*indices_stride] = idx;
      }
}

void cummax_helper_cpu(const Tensor& self, Tensor& values, Tensor& indices, int64_t dim) {
  AT_DISPATCH_ALL_TYPES_AND(at::ScalarType::Bool,
    self.scalar_type(), "cummax_cpu",
    [&] {
      at::native::tensor_dim_apply3<scalar_t, int64_t>(self, values, indices, dim, cummax_cummin_helper<scalar_t, int64_t, std::greater_equal<scalar_t>>);
    });
}

std::tuple<Tensor&, Tensor&> cummax_out(const Tensor& self, int64_t dim, Tensor& values, Tensor& indices) {
  check_scalar_type_device_layout_equal(values, self);
  check_scalar_type_device_layout_equal(indices, at::empty({0}, self.options().dtype(at::kLong)));
  {
    NoNamesGuard guard;
    at::native::resize_output(values, self.sizes());
    at::native::resize_output(indices, self.sizes());
    if(self.dim() == 0) {
      values.fill_(self);
      indices.fill_(0);
    } else if(self.numel() != 0) {
      dim = maybe_wrap_dim(dim, self.dim());
      at::_cummax_helper(self, values, indices, dim);
    }
  }
  namedinference::propagate_names(values, self);
  namedinference::propagate_names(indices, self);
  return std::forward_as_tuple(values, indices);
}

std::tuple<Tensor, Tensor> cummax(const Tensor& self, int64_t dim) {
  auto values = at::empty(self.sizes(), self.options());
  auto indices = at::empty(self.sizes(), self.options().dtype(at::kLong));
  at::cummax_out(values, indices, self, dim);
  return std::make_tuple(values, indices);
}

void cummin_helper_cpu(const Tensor& self, Tensor& values, Tensor& indices, int64_t dim) {
  AT_DISPATCH_ALL_TYPES_AND(at::ScalarType::Bool,
    self.scalar_type(), "cummin_cpu",
    [&] {
      at::native::tensor_dim_apply3<scalar_t, int64_t>(self, values, indices, dim, cummax_cummin_helper<scalar_t, int64_t, std::less_equal<scalar_t>>);
    });
}

std::tuple<Tensor&, Tensor&> cummin_out(const Tensor& self, int64_t dim, Tensor& values, Tensor& indices) {
  check_scalar_type_device_layout_equal(values, self);
  check_scalar_type_device_layout_equal(indices, at::empty({0}, self.options().dtype(at::kLong)));
  {
    NoNamesGuard guard;
    at::native::resize_output(values, self.sizes());
    at::native::resize_output(indices, self.sizes());
    if(self.dim() == 0) {
      values.fill_(self);
      indices.fill_(0);
    } else if(self.numel() != 0) {
      dim = maybe_wrap_dim(dim, self.dim());
      at::_cummin_helper(self, values, indices, dim);
    }
  }
  namedinference::propagate_names(values, self);
  namedinference::propagate_names(indices, self);
  return std::forward_as_tuple(values, indices);
}

std::tuple<Tensor, Tensor> cummin(const Tensor& self, int64_t dim) {
  auto values = at::empty(self.sizes(), self.options());
  auto indices = at::empty(self.sizes(), self.options().dtype(at::kLong));
  at::cummin_out(values, indices, self, dim);
  return std::make_tuple(values, indices);
}

Tensor cummaxmin_backward(const Tensor& grad, const Tensor& input, const Tensor& indices, int64_t dim) {
  if (input.numel() == 0) {
    return input;
  }
  auto result = at::zeros(input.sizes(), input.options());
  return result.scatter_add_(dim, indices, grad);
}

static Tensor prepend_append_on_dim(const Tensor& self, const c10::optional<Tensor>& prepend, const c10::optional<Tensor>& append, int64_t dim) {
  // Helper for diff that handles prepending and appending when at least one is present
  TORCH_INTERNAL_ASSERT(prepend.has_value() || append.has_value(), "either prepend or append must be have value");
  if (!prepend.has_value() && append.has_value()) {
    return at::cat({self, append.value()}, dim);
  } else if (prepend.has_value() && !append.has_value()) {
    return at::cat({prepend.value(), self}, dim);
  } else {
    return at::cat({prepend.value(), self, append.value()}, dim);
  }
}

static inline void diff_check_compatible_shape(const Tensor& self, const c10::optional<Tensor>&other, int64_t dim) {
  // Helper for diff that checks whether the shape of the tensor to prepend or append
  // is compatible with that of input
  if (other.has_value()) {
    int64_t wrapped_dim = maybe_wrap_dim(dim, self.dim(), false);

    TORCH_CHECK(
        other.value().dim() == self.dim(),
        "diff expects prepend or append to be the same dimension as input");

    for (int i = 0; i < other.value().dim(); i++) {
      TORCH_CHECK(
          other.value().size(i) == self.size(i) || i == wrapped_dim,
          "diff expects the shape of tensor to prepend or append to match that of"
          " input except along the differencing dimension;"
          " input.size(", i, ") = ", self.size(i), ", but got"
          " tensor.size(", i, ") = ", other.value().size(i));
    }
  }
}

static inline void diff_check(const Tensor& self, int64_t n, int64_t dim, const c10::optional<Tensor>&prepend, const c10::optional<Tensor>& append) {
  // Helper for diff that checks whether its parameters are valid
  TORCH_CHECK(
      n == 1,
      "diff only supports n = 1 currently. Please file an issue at"
      " https://github.com/pytorch/pytorch/issues/new?assignees=&labels=&template=feature-request.md"
      " if your use case requires supporting higher-order differences");

  TORCH_CHECK(
      self.dim() >= 1,
      "diff expects input to be at least one-dimensional");

  diff_check_compatible_shape(self, prepend, dim);
  diff_check_compatible_shape(self, append, dim);
}

static inline Tensor diff_helper(const Tensor& self, int64_t n, int64_t dim) {
  auto out_len = self.size(dim) - 1;
  if (self.dtype() == at::kBool) {
    return at::logical_xor(at::narrow(self, dim, 1, out_len), at::narrow(self, dim, 0, out_len));
  }
  return at::narrow(self, dim, 1, out_len) - at::narrow(self, dim, 0, out_len);
}

Tensor diff(const Tensor& self, int64_t n, int64_t dim, const c10::optional<Tensor>& prepend, const c10::optional<Tensor>& append) {
  diff_check(self, n, dim, prepend, append);
  if (!prepend.has_value() && !append.has_value()) {
    return diff_helper(self, n, dim);
  } else {
    auto a = prepend_append_on_dim(self, prepend, append, dim);
    return diff_helper(a, n, dim);
  }
}

static inline Tensor& diff_out_helper(const Tensor& self, int64_t n, int64_t dim, Tensor& result) {
  auto out_len = self.size(dim) - 1;
  if (self.dtype() == at::kBool) {
    return at::logical_xor_out(result, at::narrow(self, dim, 1, out_len), at::narrow(self, dim, 0, out_len));
  }
  return at::sub_out(result, at::narrow(self, dim, 1, out_len), at::narrow(self, dim, 0, out_len));
}

Tensor& diff_out(const Tensor& self, int64_t n, int64_t dim, const c10::optional<Tensor>& prepend, const c10::optional<Tensor>& append, Tensor& result) {
  diff_check(self, n, dim, prepend, append);
  if (!prepend.has_value() && !append.has_value()) {
    return diff_out_helper(self, n, dim, result);
  } else {
    auto a = prepend_append_on_dim(self, prepend, append, dim);
    return diff_out_helper(a, n, dim, result);
  }
}

// ALL REDUCE #################################################################

inline ScalarType get_dtype_from_result(Tensor& result, optional<ScalarType> dtype) {
  TORCH_CHECK(result.defined(), "Cannot create a new tensor inside a reduction op. You likely tried to call an operator with an out argument but the out argument was an undefined tensor.");
  if (dtype.has_value()) {
    return dtype.value();
  } else {
    return result.scalar_type();
  }
}

inline ScalarType get_dtype_from_self(const Tensor& self, optional<ScalarType> dtype,
                            bool promote_integers) {
  if (dtype.has_value()) {
    return dtype.value();
  }
  ScalarType src_type = self.scalar_type();
  if (promote_integers && at::isIntegralType(src_type, /*includeBool=*/true)) {
    return kLong;
  }
  return src_type;
}

Tensor& sum_out(const Tensor& self, IntArrayRef dim,
                       bool keepdim, optional<ScalarType> opt_dtype, Tensor& result) {
  ScalarType dtype = get_dtype_from_result(result, opt_dtype);
  auto iter = make_reduction("sum", result, self, dim, keepdim, dtype);
  if (iter.numel() == 0) {
    result.zero_();
  } else {
    sum_stub(iter.device_type(), iter);
  }
  return result;
}

Tensor sum(const Tensor &self, c10::optional<ScalarType> dtype) {
  return at::native::sum(self, std::vector<int64_t>{}, false, dtype);
}

Tensor sum(const Tensor& self, IntArrayRef dim, bool keepdim, c10::optional<ScalarType> opt_dtype) {
  ScalarType dtype = get_dtype_from_self(self, opt_dtype, true);
  Tensor result = create_reduction_result(self, dim, keepdim, dtype);
  return at::native::sum_out(self, dim, keepdim, dtype, result);
}

Tensor sum(const Tensor& self, DimnameList dim, bool keepdim, c10::optional<ScalarType> dtype) {
  return at::sum(self, dimnames_to_positions(self, dim), keepdim, dtype);
}

Tensor& sum_out(const Tensor& self, DimnameList dim,
                bool keepdim, optional<ScalarType> opt_dtype, Tensor& result) {
  return at::sum_out(result, self, dimnames_to_positions(self, dim), keepdim, opt_dtype);
}

Tensor& nansum_out(const Tensor& self, IntArrayRef dim,
                       bool keepdim, optional<ScalarType> opt_dtype, Tensor& result) {
  TORCH_CHECK(!c10::isComplexType(self.scalar_type()), "nansum does not support complex inputs");
  // For integral types, use existing sum as
  // integral types don't have `Nan`.
  if (c10::isIntegralType(self.scalar_type(), true)){
    return at::sum_out(result, self, dim, keepdim, opt_dtype);
  }

  ScalarType dtype = get_dtype_from_result(result, opt_dtype);
  auto iter = make_reduction("nansum", result, self, dim, keepdim, dtype);
  if (iter.numel() == 0) {
    result = result.zero_();
  } else {
    nansum_stub(iter.device_type(), iter);
  }
  return result;
}

Tensor nansum(const Tensor &self, c10::optional<ScalarType> dtype) {
  return at::native::nansum(self, std::vector<int64_t>{}, false, dtype);
}

Tensor nansum(const Tensor& self, IntArrayRef dim, bool keepdim, c10::optional<ScalarType> opt_dtype) {
  ScalarType dtype = get_dtype_from_self(self, opt_dtype, true);
  Tensor result = create_reduction_result(self, dim, keepdim, dtype);
  return at::native::nansum_out(self, dim, keepdim, dtype, result);
}

static Tensor& prod_out_impl(Tensor& result, const Tensor& self, IntArrayRef dim,
                        bool keepdim, c10::optional<ScalarType> opt_dtype) {
  ScalarType dtype = get_dtype_from_result(result, opt_dtype);
  auto iter = make_reduction("prod", result, self, dim, keepdim, dtype);
  if (iter.numel() == 0) {
    result.fill_(1);
  } else {
    prod_stub(iter.device_type(), iter);
  }
  return result;
}

// NOTE: this could be implemented via diag and sum, but this has perf problems,
// see https://github.com/pytorch/pytorch/pull/47305,
Tensor trace_cpu(const Tensor& self) {
  Tensor result;
  // Returns the ScalarType of the self tensor if the tensor is non integral type
  // In the case, self is an integer type tensor, at::kLong is return since promote_integers
  // is set to true
  ScalarType dtype = get_dtype_from_self(self, c10::nullopt, true);
  result = at::empty({}, self.options().dtype(dtype));
  AT_DISPATCH_ALL_TYPES_AND_COMPLEX(self.scalar_type(), "trace", [&] {
    using accscalar_t = at::acc_type<scalar_t, false>;
    accscalar_t sum = 0;
    const auto* t_data = self.data_ptr<scalar_t>();

    int64_t t_stride_0, t_stride_1, t_diag_size;

    TORCH_CHECK(self.dim() == 2, "trace: expected a matrix, but got tensor with dim ", self.dim());

    t_stride_0 = self.stride(0);
    t_stride_1 = self.stride(1);

    t_diag_size = std::min(self.size(0), self.size(1));
    for (int64_t i = 0; i < t_diag_size; i++) {
      sum += t_data[i * (t_stride_0 + t_stride_1)];
    }

    c10::guts::if_constexpr<std::is_integral<accscalar_t>::value>(
      // all integer types get promoted to kLong
      [&] (auto _) { *result.data_ptr<int64_t>() = _(sum); },  // then-case, invalid for non-integral types
      [&] (auto _) { *result.data_ptr<scalar_t>() = _(sum); }  // else-case, invalid for integral types
    );
  });

  return result;
}

Tensor prod(const Tensor& self, int64_t dim, bool keepdim, c10::optional<ScalarType> opt_dtype) {
  ScalarType dtype = get_dtype_from_self(self, opt_dtype, true);
  Tensor result = create_reduction_result(self, dim, keepdim, dtype);
  native::prod_out_impl(result, self, dim, keepdim, dtype);
  return result;
}

Tensor prod(const Tensor &self, c10::optional<ScalarType> opt_dtype) {
  ScalarType dtype = get_dtype_from_self(self, opt_dtype, true);
  Tensor result = create_reduction_result(self, {}, false, dtype);
  return at::native::prod_out_impl(result, self, {}, false, dtype);
}

Tensor& prod_out(const Tensor& self, int64_t dim, bool keepdim, c10::optional<ScalarType> dtype, Tensor& result) {
  return at::native::prod_out_impl(result, self, dim, keepdim, dtype);
}

Tensor prod(const Tensor& self, Dimname dim, bool keepdim, c10::optional<ScalarType> dtype) {
  return at::prod(self, dimname_to_position(self, dim), keepdim, dtype);
}

Tensor& prod_out(const Tensor& self, Dimname dim,
                 bool keepdim, optional<ScalarType> opt_dtype, Tensor& result) {
  return at::prod_out(result, self, dimname_to_position(self, dim), keepdim, opt_dtype);
}

Tensor &mean_out_cpu_gpu(const Tensor &self, IntArrayRef dim,
                 bool keepdim, c10::optional<ScalarType> opt_dtype, Tensor &result) {
  ScalarType scalarType = opt_dtype.has_value() ? opt_dtype.value() : self.scalar_type();
  TORCH_CHECK(
      at::isFloatingType(scalarType) || at::isComplexType(scalarType),
      "Can only calculate the mean of floating types. Got ",
      toString(scalarType),
      " instead.");
  ScalarType dtype = get_dtype_from_result(result, opt_dtype);
  // TODO: the TensorIterator reduction implementation of mean
  // (mean_kernel_impl()) is unvectorized and leads to very poor performance
  // for production workloads. Once that's fixed, the following code can be used
  // in lieu of the sum + divide implementation below.
  if (self.device().is_cpu()) {
    int64_t dim_prod = 1;
    if (dim.size() == 0 || self.ndimension() == 0) {
      dim_prod = self.numel();
    } else {
      for (auto d : dim) {
        dim_prod *= self.size(d);
      }
    }
    at::sum_out(result, self, dim, keepdim, dtype).div_(dim_prod);
    return result;
  }

  auto iter = make_reduction("mean", result, self, dim, keepdim, dtype);
  if (iter.numel() == 0) {
    result.fill_(std::numeric_limits<double>::quiet_NaN());
  } else {
    mean_stub(iter.device_type(), iter);
  }
  return result;
}

Tensor mean_cpu_gpu(const Tensor &self, optional<ScalarType> dtype) {
  return at::native::mean_cpu_gpu(self, IntArrayRef{}, false, dtype);
}

Tensor mean_cpu_gpu(const Tensor& self, IntArrayRef dim, bool keepdim, optional<ScalarType> opt_dtype) {
  ScalarType dtype = toValueType(get_dtype_from_self(self, opt_dtype, true));
  Tensor result = create_reduction_result(self, dim, keepdim, dtype);
  return at::native::mean_out_cpu_gpu(self, dim, keepdim, dtype, result);
}

Tensor mean(const Tensor& self, DimnameList dim, bool keepdim, optional<ScalarType> dtype) {
  return at::mean(self, dimnames_to_positions(self, dim), keepdim, dtype);
}

Tensor& mean_out(const Tensor& self, DimnameList dim,
                 bool keepdim, c10::optional<ScalarType> opt_dtype, Tensor& result) {
  return at::mean_out(result, self, dimnames_to_positions(self, dim), keepdim, opt_dtype);
}

static Tensor squeeze_multiple(const Tensor& self, IntArrayRef dims) {
  int ndims = self.sizes().size();
  auto dims_to_squeeze = at::dim_list_to_bitset(dims, ndims);
  Tensor result = self;
  for (int i = ndims - 1; i >= 0; --i) {
    if (dims_to_squeeze[i]) {
      result = result.squeeze(i);
    }
  }
  return result;
}

static Tensor& logsumexp_out_impl(Tensor& result, const Tensor& self, IntArrayRef dims, bool keepdim) {
  // can't take max of empty tensor
  if (self.numel() != 0) {
    auto maxes = at::amax(self, dims, true);
    auto maxes_squeezed = (keepdim ? maxes : squeeze_multiple(maxes, dims));
    maxes_squeezed.masked_fill_(maxes_squeezed.abs() == INFINITY, 0);
    at::sum_out(result, (self - maxes).exp_(), dims, keepdim);
    result.log_().add_(maxes_squeezed);
  } else {
    at::sum_out(result, at::exp(self), dims, keepdim);
    result.log_();
  }
  return result;
}

Tensor& logsumexp_out(const Tensor& self, IntArrayRef dims, bool keepdim, Tensor& result) {
  {
    NoNamesGuard guard;
    logsumexp_out_impl(result, self, dims, keepdim);
  }
  namedinference::propagate_names_for_reduction(result, self, dims, keepdim);
  return result;
}

Tensor logsumexp(const Tensor& self, IntArrayRef dims, bool keepdim) {
  Tensor result = at::empty({0}, self.options());
  return at::native::logsumexp_out(self, dims, keepdim, result);
}

Tensor logsumexp(const Tensor& self, DimnameList dims, bool keepdim) {
  return at::logsumexp(self, dimnames_to_positions(self, dims), keepdim);
}

Tensor& logsumexp_out(const Tensor& self, DimnameList dims, bool keepdim, Tensor& result) {
  return at::logsumexp_out(result, self, dimnames_to_positions(self, dims), keepdim);
}

static Tensor& norm_out(Tensor &result, const Tensor &self, const optional<Scalar>& opt_p,
                               IntArrayRef dim, bool keepdim, optional<ScalarType> opt_dtype) {
  auto p = opt_p.value_or(2.0).to<double>();
  TORCH_CHECK(self.device().is_cpu() || self.is_cuda(),
              "norm only supports CPU and CUDA device types, but got: ", self.device().type());
  TORCH_CHECK(self.layout() == Layout::Strided,
              "norm only supports strided layout, but got: ", self.layout());

  ScalarType in_dtype = opt_dtype.has_value() ? opt_dtype.value() : self.scalar_type();
  TORCH_CHECK(
      at::isFloatingType(in_dtype) || at::isComplexType(in_dtype),
      "Can only calculate the norm of floating point and complex dtypes. Got ",
      toString(in_dtype),
      " instead.");

  ScalarType out_dtype = result.defined() ? result.scalar_type() : (opt_dtype.has_value() ? opt_dtype.value() : toValueType(self.scalar_type()));

  auto iter = make_reduction("norm", result, self, dim, keepdim, in_dtype, out_dtype);

  if (iter.numel() == 0) {
    result.zero_();
  } else {
    norm_stub(iter.device_type(), iter, p);
  }
  return result;
}

static inline Tensor _norm(const Tensor &self, const Scalar& p) {
  if (self.is_sparse()) {
    // Sparse tensors need a different implementation because their values
    // are accessed with a different API than strided tensors
    return at::native_norm(self, p);
  } else {
    TORCH_CHECK(self.device().is_cpu() || self.is_cuda(),
                "norm only supports CPU AND CUDA device type, got: ", self.device().type());
    TORCH_CHECK(self.layout() == Layout::Strided,
                "norm only supports strided layout, got: ", self.layout());
    TORCH_CHECK(at::isFloatingType(self.scalar_type()) || at::isComplexType(self.scalar_type()),
                "norm only supports floating-point dtypes");

    ScalarType dtype = toValueType(self.scalar_type());
    Tensor result = create_reduction_result(self, IntArrayRef{}, false, dtype);
    return at::native::norm_out(result, self, p, IntArrayRef{}, false, c10::nullopt);
  }
}

Tensor &norm_out(const Tensor& self, const optional<Scalar>& p, IntArrayRef dim, bool keepdim, ScalarType dtype, Tensor& result) {
  return at::native::norm_out(result, self, p, dim, keepdim, optional<ScalarType>(dtype));
}

Tensor &norm_out(const Tensor& self, const optional<Scalar>& p, IntArrayRef dim, bool keepdim, Tensor& result) {
  return at::native::norm_out(result, self, p, dim, keepdim, c10::nullopt);
}

static Tensor norm(const Tensor& self, const optional<Scalar>& p, IntArrayRef dim, bool keepdim,
            optional<ScalarType> opt_dtype) {
  if (self.is_sparse()) {
    // Sparse tensors need a different implementation because their values
    // are accessed with a different API than strided tensors
    return at::native_norm(self, p, dim, keepdim, opt_dtype);
  } else {
    ScalarType out_dtype = value_or_else(opt_dtype, [&] {return toValueType(self.scalar_type());});
    Tensor result = create_reduction_result(self, dim, keepdim, out_dtype);
    return at::native::norm_out(result, self, p, dim, keepdim, opt_dtype);
  }
}

Tensor norm(const Tensor& self, const optional<Scalar>& p, IntArrayRef dim, bool keepdim, ScalarType dtype) {
  return at::native::norm(self, p, dim, keepdim, optional<ScalarType>(dtype));
}

Tensor norm(const Tensor& self, const optional<Scalar>& p, ScalarType dtype) {
  return at::native::norm(self, p, IntArrayRef{}, false, optional<ScalarType>(dtype));
}

Tensor norm(const Tensor& self, const optional<Scalar>& p, IntArrayRef dim, bool keepdim) {
  return at::native::norm(self, p, dim, keepdim, c10::nullopt);
}

// leave it so we support sparse tensors
Tensor norm(const Tensor& self, const Scalar& p) {
  return at::native::_norm(self, p);
}

// Note [all, any : uint8 compatibility]:
// ~~~~~~~~~~~~~~~~~~~~~~~~~~~~~~~~~~~~~~~~
// For NumPy comptability, `all` and `any` return
// Tensor of dtype `bool`. However for compatibility reason,
// for `uint8`, they return Tensor of same dtype `uint8`.
// Reference: https://github.com/pytorch/pytorch/pull/47878#issuecomment-747108561
inline Tensor & _all(Tensor & result, TensorIterator & iter) {
  if (iter.numel() == 0) {
    result.fill_(1);
  } else {
    and_stub(iter.device_type(), iter);
  }

  return result;
}

Tensor all(const Tensor& self) {
  TORCH_CHECK(self.device().is_cpu() || self.is_cuda(),
              "all only supports CPU AND CUDA device type, got: ", self.device().type());
  TORCH_CHECK(self.layout() == Layout::Strided,
              "all only supports strided layout, got: ", self.layout());

  // Refer [all, any : uint8 compatibility]
  Tensor result;
  ScalarType out_dtype;
  if (self.scalar_type() == ScalarType::Byte){
    result = at::empty({0}, self.options());
    out_dtype = self.scalar_type();
  } else {
    result = at::empty({0}, self.options().dtype(kBool));
    out_dtype = ScalarType::Bool;
  }

  if (self.is_cuda()) {
    // As CUDA supports dynamic type casting, we use this overload of
    // `make_reduction`, which doesn't cast input to the result type i.e. kBool.,
    // otherwise we use the overload below which casts the input to kBool (which is
    // an extra operation).
    auto iter = make_reduction(
        "all", result, self, {}, false, self.scalar_type(), out_dtype);
    return _all(result, iter);
  }
  auto iter =
      make_reduction("all", result, self, {}, false, /*out_dtype=*/out_dtype);
  return _all(result, iter);
}

Tensor all(const Tensor& self, int64_t dim, bool keepdim) {
  // Refer [all, any : uint8 compatibility]
  Tensor result;
  if (self.scalar_type() == ScalarType::Byte){
    result = at::empty({0}, self.options());
  } else {
    result = at::empty({0}, self.options().dtype(kBool));
  }

  return at::native::all_out(self, dim, keepdim, result);
}

Tensor &all_out(const Tensor &self, int64_t dim, bool keepdim, Tensor &result) {
  TORCH_CHECK(self.device().is_cpu() || self.is_cuda(),
              "all only supports CPU AND CUDA device type, got: ", self.device().type());
  TORCH_CHECK(self.layout() == Layout::Strided,
              "all only supports strided layout, got: ", self.layout());
  // Refer [all, any : uint8 compatibility]
  TORCH_CHECK(result.scalar_type() == ScalarType::Bool || result.scalar_type() == ScalarType::Byte,
              "all only supports bool tensor for result, got: ", result.scalar_type());

  auto out_dtype = result.scalar_type();
  dim = maybe_wrap_dim(dim, self.dim());
  if (_dimreduce_return_trivial(result, self, 1, dim, keepdim)) {
    return result;
  } else {
    if (self.is_cuda()) {
      // As CUDA supports dynamic type casting, we use this overload of
      // `make_reduction`, which doesn't cast input to the result type i.e. kBool.,
      // otherwise we use the overload below which casts the input to kBool (which is
      // an extra operation).
      auto iter = make_reduction(
          "all", result, self, dim, keepdim, self.scalar_type(), out_dtype);
      return _all(result, iter);
    }
    auto iter =
        make_reduction("all", result, self, dim, keepdim, /*out_dtype=*/out_dtype);
    return _all(result, iter);
  }
}

inline Tensor & _any(Tensor & result, TensorIterator & iter) {
  if (iter.numel() == 0) {
    result.fill_(0);
  } else {
    or_stub(iter.device_type(), iter);
  }

  return result;
}

Tensor any(const Tensor& self) {
  TORCH_CHECK(self.device().is_cpu() || self.is_cuda(),
              "any only supports CPU AND CUDA device type, got: ", self.device().type());
  TORCH_CHECK(self.layout() == Layout::Strided || self.layout() == Layout::Sparse,
              "any only supports strided AND sparse layout, got: ", self.layout());

  // Refer [all, any : uint8 compatibility]
  Tensor result;
  ScalarType out_dtype;
  if (self.scalar_type() == ScalarType::Byte){
    result = at::empty({0}, self.options());
    out_dtype = self.scalar_type();
  } else {
    result = at::empty({0}, self.options().dtype(kBool));
    out_dtype = ScalarType::Bool;
  }

  if (self.is_cuda()) {
    // As CUDA supports dynamic type casting, we use this overload of
    // `make_reduction`, which doesn't cast input to the result type i.e. kBool.,
    // otherwise we use the overload below which casts the input to kBool (which is
    // an extra operation).
    auto iter = make_reduction(
        "any", result, self, {}, false, self.scalar_type(), out_dtype);
    return _any(result, iter);
  }
  auto iter =
      make_reduction("any", result, self, {}, false, /*out_dtype=*/out_dtype);
  return _any(result, iter);
}

Tensor any(const Tensor& self, int64_t dim, bool keepdim) {
  // Refer [all, any : uint8 compatibility]
  Tensor result;
  if (self.scalar_type() == ScalarType::Byte){
    result = at::empty({0}, self.options());
  } else {
    result = at::empty({0}, self.options().dtype(kBool));
  }

  return at::native::any_out(self, dim, keepdim, result);
}

Tensor &any_out(const Tensor &self, int64_t dim, bool keepdim, Tensor &result) {
  TORCH_CHECK(self.device().is_cpu() || self.is_cuda(),
              "any only supports CPU AND CUDA device type, got: ", self.device().type());
  TORCH_CHECK(self.layout() == Layout::Strided,
              "any only supports strided layout, got: ", self.layout());
  // Refer [all, any : uint8 compatibility]
  TORCH_CHECK(result.scalar_type() == ScalarType::Bool || result.scalar_type() == ScalarType::Byte,
              "any only supports bool tensor for result, got: ", result.scalar_type());

  auto out_dtype = result.scalar_type();
  dim = maybe_wrap_dim(dim, self.dim());
  if (_dimreduce_return_trivial(result, self, 0, dim, keepdim)) {
    return result;
  } else {
    if (self.is_cuda()) {
      // As CUDA supports dynamic type casting, we use this overload of
      // `make_reduction`, which doesn't cast input to the result type i.e. kBool.,
      // otherwise we use the overload below which casts the input to kBool (which is
      // an extra operation).
      auto iter = make_reduction(
          "any", result, self, dim, keepdim, self.scalar_type(), out_dtype);
      return _any(result, iter);
    }
    auto iter =
        make_reduction("any", result, self, dim, keepdim, /*out_dtype=*/out_dtype);
    return _any(result, iter);
  }
}

Tensor &amin_out(const Tensor& self, IntArrayRef dim, bool keepdim, Tensor& result) {
  TORCH_CHECK(self.scalar_type() == result.scalar_type(), "Illegal dtype for self, and out:", self.scalar_type(), result.scalar_type());
  auto iter = make_reduction("amin", result, self, dim, keepdim, self.scalar_type());
  TORCH_CHECK(iter.numel() > 0, "operation does not have an identity");
  min_values_stub(iter.device_type(), iter);
  return result;
}

Tensor amin(const Tensor& self, IntArrayRef dim, bool keepdim) {
  Tensor result = at::empty({0}, self.options());
  return at::amin_out(result, self, dim, keepdim);
}

Tensor &amax_out(const Tensor& self, IntArrayRef dim, bool keepdim, Tensor& result) {
  TORCH_CHECK(self.scalar_type() == result.scalar_type(), "Illegal dtype for self, and out:", self.scalar_type(), result.scalar_type());
  auto iter = make_reduction("amax", result, self, dim, keepdim, self.scalar_type());
  TORCH_CHECK(iter.numel() > 0, "operation does not have an identity");
  max_values_stub(iter.device_type(), iter);
  return result;
}

Tensor amax(const Tensor& self, IntArrayRef dim, bool keepdim) {
  Tensor result = at::empty({0}, self.options());
  return at::amax_out(result, self, dim, keepdim);
}

Tensor& argmax_out(const Tensor& self, c10::optional<int64_t> dim, bool keepdim, Tensor& result) {
  TORCH_CHECK(self.numel() > 0, "cannot perform reduction function argmax on a "
      "tensor with no elements because the operation does not have an identity");
  Tensor in;
  if (dim) {
    auto sizes = self.sizes();
    auto wrap_dim = maybe_wrap_dim(dim.value(), self.dim());
    if (sizes[wrap_dim] == 1) {
      if (keepdim) {
        result = at::zeros(sizes, self.options().dtype(at::kLong));
      } else {
        auto sizes_vec = sizes.vec();
        sizes_vec.erase(sizes_vec.begin() + wrap_dim);
        result = at::zeros(sizes_vec, self.options().dtype(at::kLong));
      }
      return result;
    }
    in = self;
  } else {
    in = self.reshape({-1});
    keepdim = false;
  }
  auto itr = make_reduction("argmax", result, in, dim.value_or(0), keepdim,
      self.scalar_type(), at::kLong);
  argmax_stub(itr.device_type(), itr);
  return result;
}

Tensor argmax(const Tensor& self, c10::optional<int64_t> dim, bool keepdims) {
  Tensor result = at::empty({0}, self.options().dtype(at::kLong));
  return at::native::argmax_out(self, dim, keepdims, result);
}

Tensor& argmin_out(const Tensor& self, c10::optional<int64_t> dim, bool keepdim, Tensor& result) {
  TORCH_CHECK(self.numel() > 0, "cannot perform reduction function argmin on a "
      "tensor with no elements because the operation does not have an identity");
  Tensor in;
  if (dim) {
    auto sizes = self.sizes();
    auto wrap_dim = maybe_wrap_dim(dim.value(), self.dim());
    if (sizes[wrap_dim] == 1) {
      if (keepdim) {
        result = at::zeros(sizes, self.options().dtype(at::kLong));
      } else {
        auto sizes_vec = sizes.vec();
        sizes_vec.erase(sizes_vec.begin() + wrap_dim);
        result = at::zeros(sizes_vec, self.options().dtype(at::kLong));
      }
      return result;
    }
    in = self;
  } else {
    in = self.reshape({-1});
    keepdim = false;
  }
  auto itr = make_reduction("argmin", result, in, dim.value_or(0), keepdim,
      self.scalar_type(), at::kLong);
  argmin_stub(itr.device_type(), itr);
  return result;
}

Tensor argmin(const Tensor& self, c10::optional<int64_t> dim, bool keepdims) {
  Tensor result = at::empty({0}, self.options().dtype(at::kLong));
  return at::native::argmin_out(self, dim, keepdims, result);
}

static Tensor& std_var_out(
    const char* fname, Tensor& result, const Tensor& self,
    c10::optional<IntArrayRef> dim, c10::optional<int64_t> correction_opt,
    bool keepdim, bool take_sqrt) {
  TORCH_CHECK(self.device().is_cpu() || self.device().is_cuda(),
              "std and var only supports CPU AND CUDA device type, got: ", self.device().type());
  TORCH_CHECK(self.layout() == Layout::Strided,
              "std and var only supports strided layout, got: ", self.layout());
  TORCH_CHECK(at::isFloatingType(self.scalar_type()) || at::isComplexType(self.scalar_type()),
              "std and var only support floating-point dtypes");

<<<<<<< HEAD
  if (at::isComplexType(self.scalar_type())) {
    ScalarType dtype = c10::toValueType(get_dtype(result, self, {}, true));
=======
  if (at::isComplexType(self.scalar_type())){
    ScalarType dtype = c10::toValueType(get_dtype_from_result(result, {}));
>>>>>>> d9deb419
    Tensor real_in = at::real(self);
    Tensor real_out = at::empty({0}, self.options().dtype(dtype));
    std_var_out(
        fname,
        real_out,
        real_in,
        dim,
        correction_opt,
        keepdim,
        /*take_sqrt=*/false);

    Tensor imag_in = at::imag(self);
    Tensor imag_out = at::empty({0}, self.options().dtype(dtype));
    std_var_out(
        fname,
        imag_out,
        imag_in,
        dim,
        correction_opt,
        keepdim,
        /*take_sqrt=*/false);

    at::add_out(result, real_out, imag_out);
<<<<<<< HEAD
    if (take_sqrt) {
      at::sqrt_out(result, result);
=======
    take_sqrt ? at::sqrt_out(result, result) : result;
  } else{
    ScalarType dtype = get_dtype_from_result(result, {});
    auto iter = make_reduction("std or var", result, self, dim, keepdim, dtype);
    if (iter.numel() == 0) {
      result.fill_(NAN);
    } else {
      std_var_stub(iter.device_type(), iter, unbiased, take_sqrt);
>>>>>>> d9deb419
    }
    return result;
  }

  const auto correction = correction_opt.value_or(1);
  ScalarType dtype = get_dtype(result, self, {}, true);
  auto iter = make_reduction(fname, result, self, dim, keepdim, dtype);

  if (iter.numel() == 0) {
    // Trivial reduction
    result.fill_(std::numeric_limits<double>::quiet_NaN());
    return result;
  } else if (
      result.numel() == 1 && iter.device_type() == kCPU &&
      iter.common_dtype() != kBFloat16 && iter.common_dtype() != kHalf) {
    // NOTE: CPU performance significantly regressed when attempting to port to
    // ATen,
    //   so all-reduce is still implemented in TH.
    //   See https://github.com/pytorch/pytorch/pull/43858.
    result.fill_(legacy::cpu::_th_std_var(self, correction, take_sqrt));
  } else {
    std_var_stub(iter.device_type(), iter, correction, take_sqrt);
  }
  return result;
}

static std::tuple<Tensor&, Tensor&> std_var_mean_out(
    const char* fname, Tensor& result1, Tensor& result2, const Tensor& self,
    c10::optional<IntArrayRef> dim, c10::optional<int64_t> correction_opt,
    bool keepdim, bool take_sqrt) {
  AT_ASSERT(result1.defined() && result2.defined());
  TORCH_CHECK(self.device().is_cpu() || self.is_cuda(),
              fname, " only supports CPU AND CUDA device type, got: ", self.device().type());
  TORCH_CHECK(self.layout() == Layout::Strided,
              fname, " only supports strided layout, got: ", self.layout());
  TORCH_CHECK(at::isFloatingType(self.scalar_type()) || at::isComplexType(self.scalar_type()),
              fname, " only support floating-point dtypes");
  TORCH_CHECK(result1.scalar_type() == result2.scalar_type(),
           "provided by result1 dtype must match dtype of result2. Got ",
           toString(result1.scalar_type()),
           " and ",
           toString(result2.scalar_type()),
           ".");
<<<<<<< HEAD
  if (at::isComplexType(self.scalar_type())) {
    ScalarType dtype = c10::toValueType(get_dtype(result1, self, {}, true));
=======
  if (at::isComplexType(self.scalar_type())){
    ScalarType dtype = c10::toValueType(get_dtype_from_result(result1, {}));
>>>>>>> d9deb419
    Tensor real_in = at::real(self);
    Tensor real_out_var = at::empty({0}, self.options().dtype(dtype));
    Tensor real_out_mean = at::empty({0}, self.options().dtype(dtype));
    std_var_mean_out(
        fname,
        real_out_var,
        real_out_mean,
        real_in,
        dim,
        correction_opt,
        keepdim,
        /*take_sqrt=*/false);

    Tensor imag_in = at::imag(self);
    Tensor imag_out_var = at::empty({0}, self.options().dtype(dtype));
    Tensor imag_out_mean = at::empty({0}, self.options().dtype(dtype));
    std_var_mean_out(
        fname,
        imag_out_var,
        imag_out_mean,
        imag_in,
        dim,
        correction_opt,
        keepdim,
        /*take_sqrt=*/false);

    at::add_out(result1, real_out_var, imag_out_var);
<<<<<<< HEAD
    if (take_sqrt) {
      at::sqrt_out(result1, result1);
=======
    take_sqrt ? at::sqrt_out(result1, result1) : result1;
    at::add_out(result2, real_out_mean, at::mul(imag_out_mean, c10::complex<double>{0.0, 1.0}));
  } else {
    ScalarType dtype = get_dtype_from_result(result1, {});
    auto iter = make_reduction(fname, result1, result2, self, dim, keepdim, dtype);
    if (iter.numel() == 0) {
      result1.fill_(NAN);
      result2.fill_(NAN);
    } else {
      std_var_stub(iter.device_type(), iter, unbiased, take_sqrt);
>>>>>>> d9deb419
    }
    at::complex_out(result2, real_out_mean, imag_out_mean);
    return std::tuple<Tensor&, Tensor&>(result1, result2);
  }

  const auto correction = correction_opt.value_or(1);
  ScalarType dtype = get_dtype(result1, self, {}, true);
  auto iter =
      make_reduction(fname, result1, result2, self, dim, keepdim, dtype);

  if (iter.numel() == 0) {
    // Trivial reduction
    result1.fill_(std::numeric_limits<double>::quiet_NaN());
    result2.fill_(std::numeric_limits<double>::quiet_NaN());
  } else {
    std_var_stub(iter.device_type(), iter, correction, take_sqrt);
  }
  return std::tuple<Tensor&, Tensor&>(result1, result2);
}

std::tuple<Tensor, Tensor> var_mean(
    const Tensor& self, IntArrayRef dim, bool unbiased, bool keepdim) {
  return at::var_mean(self, /*dim=*/c10::optional<IntArrayRef>(dim),
                      /*correction=*/int64_t{unbiased ? 1 : 0}, keepdim);
}

std::tuple<Tensor, Tensor> std_mean(
    const Tensor& self, IntArrayRef dim, bool unbiased, bool keepdim) {
  return at::std_mean(self, /*dim=*/c10::optional<IntArrayRef>(dim),
                      /*correction=*/int64_t{unbiased ? 1 : 0}, keepdim);
}

std::tuple<Tensor, Tensor> std_mean(const Tensor& self, bool unbiased) {
  return at::std_mean(
      self, /*dim=*/c10::nullopt, /*correction=*/int64_t{unbiased ? 1 : 0});
}

std::tuple<Tensor, Tensor> var_mean(const Tensor& self, bool unbiased) {
  return at::var_mean(
      self, /*dim=*/c10::nullopt, /*correction=*/int64_t{unbiased ? 1 : 0});
}

std::tuple<Tensor, Tensor> var_mean(
    const Tensor& self, c10::optional<IntArrayRef> dim,
    c10::optional<int64_t> correction, bool keepdim) {
  Tensor result1 = at::empty({0}, self.options());
  Tensor result2 = at::empty({0}, self.options());
  return std_var_mean_out(
      "var_mean", result1, result2, self, dim, correction, keepdim, false);
}

std::tuple<Tensor, Tensor> std_mean(
    const Tensor& self, c10::optional<IntArrayRef> dim,
    c10::optional<int64_t> correction, bool keepdim) {
  Tensor result1 = at::empty({0}, self.options());
  Tensor result2 = at::empty({0}, self.options());
  return std_var_mean_out(
      "std_mean", result1, result2, self, dim, correction, keepdim, true);
}

Tensor var(const Tensor& self, bool unbiased) {
  return at::var(
      self, /*dim=*/c10::nullopt, /*correction=*/int64_t{unbiased ? 1 : 0});
}

Tensor var(const Tensor& self, IntArrayRef dim, bool unbiased, bool keepdim) {
  return at::var(self, /*dim=*/c10::optional<IntArrayRef>(dim),
                 /*correction=*/int64_t{unbiased ? 1 : 0}, keepdim);
}

Tensor& var_out(const Tensor& self, IntArrayRef dim, bool unbiased, bool keepdim, Tensor& result) {
  return at::var_out(result, self, /*dim=*/c10::optional<IntArrayRef>(dim),
                     /*correction=*/int64_t{unbiased ? 1 : 0}, keepdim);
}

Tensor std(const Tensor& self, bool unbiased) {
  return at::std(
      self, /*dim=*/c10::nullopt, /*correction=*/int64_t{unbiased ? 1 : 0});
}

Tensor std(const Tensor& self, IntArrayRef dim, bool unbiased, bool keepdim) {
  return at::std(self, /*dim=*/c10::optional<IntArrayRef>(dim),
                 /*correction=*/int64_t{unbiased ? 1 : 0}, keepdim);
}

Tensor& std_out(const Tensor& self, IntArrayRef dim, bool unbiased, bool keepdim, Tensor& result) {
  return at::std_out(result, self, /*dim=*/c10::optional<IntArrayRef>(dim),
                     /*correction=*/int64_t{unbiased ? 1 : 0}, keepdim);
}

Tensor std(const Tensor& self, c10::optional<IntArrayRef> dim,
           c10::optional<int64_t> correction, bool keepdim) {
  Tensor result = at::empty({0}, self.options());
  return std_var_out("std", result, self, dim, correction, keepdim, true);
}

Tensor& std_out(
    const Tensor& self, c10::optional<IntArrayRef> dim,
    c10::optional<int64_t> correction, bool keepdim, Tensor& result) {
  return std_var_out("std", result, self, dim, correction, keepdim, true);
}

Tensor& var_out(
    const Tensor& self, c10::optional<IntArrayRef> dim,
    c10::optional<int64_t> correction, bool keepdim, Tensor& result) {
  return std_var_out("var", result, self, dim, correction, keepdim, false);
}

Tensor var(
    const Tensor& self, c10::optional<IntArrayRef> dim,
    c10::optional<int64_t> correction, bool keepdim) {
  Tensor result = at::empty({0}, self.options());
  return std_var_out("var", result, self, dim, correction, keepdim, false);
}

Tensor std(const Tensor& self, DimnameList dim, bool unbiased, bool keepdim) {
  return at::std(self, dimnames_to_positions(self, dim), unbiased, keepdim);
}

Tensor& std_out(const Tensor& self, DimnameList dim, bool unbiased, bool keepdim, Tensor& result) {
  return at::std_out(result, self, dimnames_to_positions(self, dim), unbiased, keepdim);
}

Tensor var(const Tensor& self, DimnameList dim, bool unbiased, bool keepdim) {
  return at::var(self, dimnames_to_positions(self, dim), unbiased, keepdim);
}

Tensor& var_out(const Tensor& self, DimnameList dim, bool unbiased, bool keepdim, Tensor& result) {
  return at::var_out(
      result, self, dimnames_to_positions(self, dim), unbiased, keepdim);
}

std::tuple<Tensor,Tensor> var_mean(const Tensor& self, DimnameList dim, bool unbiased, bool keepdim) {
  return at::var_mean(self, dimnames_to_positions(self, dim), unbiased, keepdim);
}

std::tuple<Tensor,Tensor> std_mean(const Tensor& self, DimnameList dim, bool unbiased, bool keepdim) {
  return at::std_mean(self, dimnames_to_positions(self, dim), unbiased, keepdim);
}

Tensor std(const Tensor& self, DimnameList dim, c10::optional<int64_t> correction, bool keepdim) {
  return at::std(self, dimnames_to_positions(self, dim), correction, keepdim);
}

Tensor& std_out(const Tensor& self, DimnameList dim, c10::optional<int64_t> correction,
                bool keepdim, Tensor& result) {
  return at::std_out(result, self, dimnames_to_positions(self, dim), correction, keepdim);
}

Tensor var(const Tensor& self, DimnameList dim, c10::optional<int64_t> correction, bool keepdim) {
  return at::var(self, dimnames_to_positions(self, dim), correction, keepdim);
}

Tensor& var_out(const Tensor& self, DimnameList dim, c10::optional<int64_t> correction,
                bool keepdim, Tensor& result) {
  return at::var_out(
      result, self, dimnames_to_positions(self, dim), correction, keepdim);
}

std::tuple<Tensor,Tensor> var_mean(const Tensor& self, DimnameList dim,
                                   c10::optional<int64_t> correction, bool keepdim) {
  return at::var_mean(self, dimnames_to_positions(self, dim), correction, keepdim);
}

std::tuple<Tensor,Tensor> std_mean(const Tensor& self, DimnameList dim,
                                   c10::optional<int64_t> correction, bool keepdim) {
  return at::std_mean(self, dimnames_to_positions(self, dim), correction, keepdim);
}

Tensor& norm_out(const Tensor& self, const optional<Scalar>& p, DimnameList dim, bool keepdim, ScalarType dtype, Tensor& result) {
  return at::norm_out(result, self, p, dimnames_to_positions(self, dim), keepdim, dtype);
}

Tensor& norm_out(const Tensor& self, const optional<Scalar>& p, DimnameList dim, bool keepdim, Tensor& result) {
  return at::norm_out(result, self, p, dimnames_to_positions(self, dim), keepdim);
}

Tensor norm(const Tensor& self, const optional<Scalar>& p, DimnameList dim, bool keepdim, ScalarType dtype) {
  return at::norm(self, p, dimnames_to_positions(self, dim), keepdim, dtype);
}

Tensor norm(const Tensor& self, const optional<Scalar>& p, DimnameList dim, bool keepdim) {
  return at::norm(self, p, dimnames_to_positions(self, dim), keepdim);
}

Tensor any(const Tensor& self, Dimname dim, bool keepdim) {
  reportNYIDimnameOverload("any");
}
Tensor& any_out(const Tensor &self, Dimname dim, bool keepdim, Tensor& result) {
  reportNYIDimnameOverload("any");
}
Tensor all(const Tensor& self, Dimname dim, bool keepdim) {
  reportNYIDimnameOverload("all");
}
Tensor& all_out(const Tensor &self, Dimname dim, bool keepdim, Tensor& result) {
  reportNYIDimnameOverload("all");
}
Tensor logcumsumexp(const Tensor& self, Dimname dim) {
  return at::logcumsumexp(self, dimname_to_position(self, dim));
}
Tensor& logcumsumexp_out(const Tensor& self, Dimname dim, Tensor& result) {
  return at::logcumsumexp_out(result, self, dimname_to_position(self, dim));
}
Tensor cumsum(const Tensor& self, Dimname dim, c10::optional<ScalarType> dtype) {
  return at::cumsum(self, dimname_to_position(self, dim), dtype);
}
Tensor& cumsum_(Tensor& self, Dimname dim, c10::optional<ScalarType> dtype) {
    return native::cumsum_(self, dimname_to_position(self, dim), dtype);
}
Tensor& cumsum_out(const Tensor& self, Dimname dim, c10::optional<ScalarType> dtype, Tensor& result) {
  return at::cumsum_out(result, self, dimname_to_position(self, dim), dtype);
}
Tensor cumprod(const Tensor& self, Dimname dim, c10::optional<ScalarType> dtype) {
  return at::cumprod(self, dimname_to_position(self, dim), dtype);
}
Tensor& cumprod_(Tensor& self, Dimname dim, c10::optional<ScalarType> dtype) {
    return native::cumprod_(self, dimname_to_position(self, dim), dtype);
}
Tensor& cumprod_out(const Tensor& self, Dimname dim, c10::optional<ScalarType> dtype, Tensor& result) {
  return at::cumprod_out(result, self, dimname_to_position(self, dim), dtype);
}
std::tuple<Tensor, Tensor> cummax(const Tensor& self, Dimname dim) {
  return at::cummax(self, dimname_to_position(self, dim));
}
std::tuple<Tensor&, Tensor&> cummax_out(const Tensor& self, Dimname dim, Tensor& values, Tensor& indices) {
  return at::cummax_out(values, indices, self, dimname_to_position(self, dim));
}
std::tuple<Tensor, Tensor> cummin(const Tensor& self, Dimname dim) {
  return at::cummin(self, dimname_to_position(self, dim));
}
std::tuple<Tensor&, Tensor&> cummin_out(const Tensor& self, Dimname dim, Tensor& values, Tensor& indices) {
  return at::cummin_out(values, indices, self, dimname_to_position(self, dim));
}

Tensor dist(const Tensor &self, const Tensor& other, const Scalar& p){
  return at::norm(self - other, p);
}

Tensor count_nonzero(const Tensor& self, IntArrayRef dims){
  auto mask = (self != 0);
  return mask.sum(dims);
}

Tensor count_nonzero(const Tensor& self, c10::optional<int64_t> dim){
  if (dim){
    auto wrap_dim = maybe_wrap_dim(dim.value(), self.dim());
    return at::count_nonzero(self, IntArrayRef{wrap_dim});
  }
  return at::count_nonzero(self, IntArrayRef{});
}

bool cpu_equal(const Tensor& self, const Tensor& other) {
  if (!at::namedinference::are_names_equal(
        self.unsafeGetTensorImpl(), other.unsafeGetTensorImpl())) {
    return false;
  }
  at::NoNamesGuard guard;
  TORCH_CHECK(self.device() == other.device(), "Cannot compare two tensors on "
              "different devices. Got: ", self.device(), " and ", other.device());
  TORCH_CHECK(self.dtype() == other.dtype(),
              "Expected object of scalar type ", self.dtype(), " but got scalar type ",
              other.dtype(), " for argument 'other'");
  if (!self.is_same_size(other)) {
    return false;
  }
  std::atomic<bool> result{true};
  auto iter = TensorIteratorConfig()
    .add_input(self)
    .add_input(other)
    .allow_cpu_scalars(true)
    .promote_inputs_to_common_dtype(true)
    .build();

  AT_DISPATCH_ALL_TYPES_AND_COMPLEX_AND3(kBool, kBFloat16, kHalf, iter.input_dtype(), "equal_cpu", [&] {
    iter.for_each([&](char** data, const int64_t *strides, int64_t dim_size) {
      if (!result) {
          return;
      }
      char* self_data = data[0];
      char* other_data = data[1];
      for (int64_t i = 0; i < dim_size; ++i) {
        if (*((scalar_t*)self_data) != *((scalar_t*)other_data)) {
          result = false;
          return;
        }
        self_data += strides[0];
        other_data += strides[1];
      }
    });
  });
  return result.load();
}

// max(dim), min(dim), topk(dim), mode(dim), are examples of reduction
// functions that select values. value_selecting_reduction_backward is the
// backward function for those operators; it propagates the grad to the
// specific value locations referred to at `indices`.
Tensor value_selecting_reduction_backward(const Tensor& grad, int64_t dim, const Tensor& indices, IntArrayRef sizes, bool keepdim) {
  if (!keepdim && sizes.size() > 0) {
    auto grad_ = grad.unsqueeze(dim);
    auto indices_ = indices.unsqueeze(dim);
    return at::zeros(sizes, grad_.options()).scatter_(dim, indices_, grad_);
  }
  return at::zeros(sizes, grad.options()).scatter_(dim, indices, grad);
}

}} // namespace at::native<|MERGE_RESOLUTION|>--- conflicted
+++ resolved
@@ -1217,13 +1217,8 @@
   TORCH_CHECK(at::isFloatingType(self.scalar_type()) || at::isComplexType(self.scalar_type()),
               "std and var only support floating-point dtypes");
 
-<<<<<<< HEAD
-  if (at::isComplexType(self.scalar_type())) {
-    ScalarType dtype = c10::toValueType(get_dtype(result, self, {}, true));
-=======
   if (at::isComplexType(self.scalar_type())){
     ScalarType dtype = c10::toValueType(get_dtype_from_result(result, {}));
->>>>>>> d9deb419
     Tensor real_in = at::real(self);
     Tensor real_out = at::empty({0}, self.options().dtype(dtype));
     std_var_out(
@@ -1247,25 +1242,14 @@
         /*take_sqrt=*/false);
 
     at::add_out(result, real_out, imag_out);
-<<<<<<< HEAD
     if (take_sqrt) {
       at::sqrt_out(result, result);
-=======
-    take_sqrt ? at::sqrt_out(result, result) : result;
-  } else{
-    ScalarType dtype = get_dtype_from_result(result, {});
-    auto iter = make_reduction("std or var", result, self, dim, keepdim, dtype);
-    if (iter.numel() == 0) {
-      result.fill_(NAN);
-    } else {
-      std_var_stub(iter.device_type(), iter, unbiased, take_sqrt);
->>>>>>> d9deb419
     }
     return result;
   }
 
   const auto correction = correction_opt.value_or(1);
-  ScalarType dtype = get_dtype(result, self, {}, true);
+  ScalarType dtype = get_dtype_from_result(result, {});
   auto iter = make_reduction(fname, result, self, dim, keepdim, dtype);
 
   if (iter.numel() == 0) {
@@ -1303,13 +1287,8 @@
            " and ",
            toString(result2.scalar_type()),
            ".");
-<<<<<<< HEAD
-  if (at::isComplexType(self.scalar_type())) {
-    ScalarType dtype = c10::toValueType(get_dtype(result1, self, {}, true));
-=======
   if (at::isComplexType(self.scalar_type())){
     ScalarType dtype = c10::toValueType(get_dtype_from_result(result1, {}));
->>>>>>> d9deb419
     Tensor real_in = at::real(self);
     Tensor real_out_var = at::empty({0}, self.options().dtype(dtype));
     Tensor real_out_mean = at::empty({0}, self.options().dtype(dtype));
@@ -1337,28 +1316,15 @@
         /*take_sqrt=*/false);
 
     at::add_out(result1, real_out_var, imag_out_var);
-<<<<<<< HEAD
     if (take_sqrt) {
       at::sqrt_out(result1, result1);
-=======
-    take_sqrt ? at::sqrt_out(result1, result1) : result1;
-    at::add_out(result2, real_out_mean, at::mul(imag_out_mean, c10::complex<double>{0.0, 1.0}));
-  } else {
-    ScalarType dtype = get_dtype_from_result(result1, {});
-    auto iter = make_reduction(fname, result1, result2, self, dim, keepdim, dtype);
-    if (iter.numel() == 0) {
-      result1.fill_(NAN);
-      result2.fill_(NAN);
-    } else {
-      std_var_stub(iter.device_type(), iter, unbiased, take_sqrt);
->>>>>>> d9deb419
     }
     at::complex_out(result2, real_out_mean, imag_out_mean);
     return std::tuple<Tensor&, Tensor&>(result1, result2);
   }
 
   const auto correction = correction_opt.value_or(1);
-  ScalarType dtype = get_dtype(result1, self, {}, true);
+  ScalarType dtype = get_dtype_from_result(result1, {});
   auto iter =
       make_reduction(fname, result1, result2, self, dim, keepdim, dtype);
 
